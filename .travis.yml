language: generic
os: osx
osx_image: xcode6.4

env:
  global:
    - CONDA_OCGIS_TAG="master"
    - CONDA_OCGIS_VER="latest"
    - CONDA_OCGIS_BNO=1
    - CONDA_OCGIS_UPL="false"

    - CONDA_ICCLIM_REP="https://github.com/NESII/icclim.git"
#    - CONDA_ICCLIM_REP="https://github.com/cerfacs-globc/icclim"
    - CONDA_ICCLIM_TAG="master"
    - CONDA_ICCLIM_VER="latest"
    - CONDA_ICCLIM_BNO=1
  matrix:
    - CONDA_PY="27"
    - CONDA_PY="35"
    - CONDA_PY="36"

before_install:
<<<<<<< HEAD
  # Remove homebrew.
  - curl -fsSL https://raw.githubusercontent.com/Homebrew/install/master/uninstall > ~/uninstall_homebrew
  - chmod +x ~/uninstall_homebrew
  - ~/uninstall_homebrew -fq
  - rm ~/uninstall_homebrew

install:
  # Install Miniconda.
  - MINICONDA_URL="https://repo.continuum.io/miniconda"
  - MINICONDA_FILE="Miniconda3-latest-MacOSX-x86_64.sh"
  - curl -L -O "${MINICONDA_URL}/${MINICONDA_FILE}"
  - bash $MINICONDA_FILE -b
  - export PATH=/Users/travis/miniconda3/bin:${PATH}

  # Configure conda.
  - conda config --set always_yes yes --set changeps1 no
  - conda config --add channels conda-forge
=======
  - wget http://repo.continuum.io/miniconda/Miniconda-latest-Linux-x86_64.sh -O miniconda.sh;
  - bash miniconda.sh -b -p ${HOME}/miniconda
  - export PATH="${HOME}/miniconda/bin:${PATH}"
  - hash -r
  - conda config --set always_yes yes --set changeps1 no
  - conda config --add channels conda-forge
  - conda update -q conda
>>>>>>> 82c5b8c6
  - conda install conda-build anaconda-client
  - conda info -a

script:
  - cd conda-recipe

<<<<<<< HEAD
  - conda build --python ${CONDA_PYTHON} ocgis
  - anaconda -t ${CONDA_UPLOAD_TOKEN} upload --no-progress -u nesii -l dev-ocgis --force `conda build --output --python ${CONDA_PYTHON} ocgis`

  - conda build --python ${CONDA_PYTHON} icclim
  - anaconda -t ${CONDA_UPLOAD_TOKEN} upload --no-progress -u nesii -l dev-ocgis --force `conda build --output --python ${CONDA_PYTHON} icclim`
=======
  - conda build --python ${CONDA_PY} ocgis
  - conda build --python ${CONDA_PY} icclim

  - |
    echo "Uploading packages..."
    if [[ ${CONDA_OCGIS_UPL} == "true" ]]; then
      anaconda -t ${CONDA_UPLOAD_TOKEN} upload --no-progress -u nesii -l dev-ocgis --force `conda build --output --python ${CONDA_PY} ocgis`
      anaconda -t ${CONDA_UPLOAD_TOKEN} upload --no-progress -u nesii -l dev-ocgis --force `conda build --output --python ${CONDA_PY} icclim`
    fi
>>>>>>> 82c5b8c6
<|MERGE_RESOLUTION|>--- conflicted
+++ resolved
@@ -20,7 +20,6 @@
     - CONDA_PY="36"
 
 before_install:
-<<<<<<< HEAD
   # Remove homebrew.
   - curl -fsSL https://raw.githubusercontent.com/Homebrew/install/master/uninstall > ~/uninstall_homebrew
   - chmod +x ~/uninstall_homebrew
@@ -38,28 +37,12 @@
   # Configure conda.
   - conda config --set always_yes yes --set changeps1 no
   - conda config --add channels conda-forge
-=======
-  - wget http://repo.continuum.io/miniconda/Miniconda-latest-Linux-x86_64.sh -O miniconda.sh;
-  - bash miniconda.sh -b -p ${HOME}/miniconda
-  - export PATH="${HOME}/miniconda/bin:${PATH}"
-  - hash -r
-  - conda config --set always_yes yes --set changeps1 no
-  - conda config --add channels conda-forge
-  - conda update -q conda
->>>>>>> 82c5b8c6
   - conda install conda-build anaconda-client
   - conda info -a
 
 script:
   - cd conda-recipe
 
-<<<<<<< HEAD
-  - conda build --python ${CONDA_PYTHON} ocgis
-  - anaconda -t ${CONDA_UPLOAD_TOKEN} upload --no-progress -u nesii -l dev-ocgis --force `conda build --output --python ${CONDA_PYTHON} ocgis`
-
-  - conda build --python ${CONDA_PYTHON} icclim
-  - anaconda -t ${CONDA_UPLOAD_TOKEN} upload --no-progress -u nesii -l dev-ocgis --force `conda build --output --python ${CONDA_PYTHON} icclim`
-=======
   - conda build --python ${CONDA_PY} ocgis
   - conda build --python ${CONDA_PY} icclim
 
@@ -68,5 +51,4 @@
     if [[ ${CONDA_OCGIS_UPL} == "true" ]]; then
       anaconda -t ${CONDA_UPLOAD_TOKEN} upload --no-progress -u nesii -l dev-ocgis --force `conda build --output --python ${CONDA_PY} ocgis`
       anaconda -t ${CONDA_UPLOAD_TOKEN} upload --no-progress -u nesii -l dev-ocgis --force `conda build --output --python ${CONDA_PY} icclim`
-    fi
->>>>>>> 82c5b8c6
+    fi