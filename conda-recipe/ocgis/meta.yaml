package:
    name: ocgis
<<<<<<< HEAD
    version: 2.1.0.dev2
=======
    version: {{ environ['CONDA_OCGIS_VER'] }}
>>>>>>> 82c5b8c6

source:
    git_url: https://github.com/NCPP/ocgis.git
    git_tag: {{ environ['CONDA_OCGIS_TAG'] }}

build:
    number: {{ environ['CONDA_OCGIS_BNO'] }}

requirements:
    build:
        - python
        - setuptools
        - fiona
        - gdal
        - netcdf4
        - shapely
        - pyproj
        - click
        - six
        - numpy

        # Needed for testing!
        - nose
        - mock
    run:
        - python
        - setuptools
        - fiona
        - gdal
        - netcdf4
        - shapely
        - pyproj
        - rtree
        - cf_units
        - click
        - six
        - numpy

<<<<<<< HEAD
#        - icclim==4.2.9n #Optional!
=======
#        - icclim ==4.2.9n #Optional!
>>>>>>> 82c5b8c6
#        - esmpy==7.0.0  #Optional!
#        - mpi4py  #Optional!

test:
  imports:
    - ocgis

about:
    home: http://ocgis.readthedocs.io
    license: NCSA License
    summary: OpenClimateGIS (OCGIS) is a set of geoprocessing and calculation tools for spatiotemporal datasets.<|MERGE_RESOLUTION|>--- conflicted
+++ resolved
@@ -1,10 +1,6 @@
 package:
     name: ocgis
-<<<<<<< HEAD
-    version: 2.1.0.dev2
-=======
     version: {{ environ['CONDA_OCGIS_VER'] }}
->>>>>>> 82c5b8c6
 
 source:
     git_url: https://github.com/NCPP/ocgis.git
@@ -43,11 +39,7 @@
         - six
         - numpy
 
-<<<<<<< HEAD
-#        - icclim==4.2.9n #Optional!
-=======
 #        - icclim ==4.2.9n #Optional!
->>>>>>> 82c5b8c6
 #        - esmpy==7.0.0  #Optional!
 #        - mpi4py  #Optional!
 
