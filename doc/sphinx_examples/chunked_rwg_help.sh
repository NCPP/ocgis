--- conflicted
+++ resolved
@@ -1,9 +1,6 @@
-<<<<<<< HEAD
-=======
 $ ocli chunked-rwg --help
 
->>>>>>> f07b5d52
-Usage: ocli.py chunked-rwg [OPTIONS]
+Usage: ocli chunked-rwg [OPTIONS]
 
   Generate regridding weights using a spatial decomposition.
 
