__VER__ = '0.08'
<<<<<<< HEAD
__RELEASE__ = '0.08b'
=======
__RELEASE__ = '0.08b-next'
>>>>>>> 97ceee33

from util.environment import env
from api.operations import OcgOperations
from util.shp_cabinet import ShpCabinet, ShpCabinetIterator
from util.inspect import Inspect
from api.request.base import RequestDataset, RequestDatasetCollection
from util.zipper import format_return
from interface.base import crs
from calc.library.register import FunctionRegistry
from api.collection import SpatialCollection
from interface.base import crs

from osgeo import ogr, osr
## tell ogr/osr to raise exceptions
ogr.UseExceptions()
osr.UseExceptions()<|MERGE_RESOLUTION|>--- conflicted
+++ resolved
@@ -1,9 +1,5 @@
 __VER__ = '0.08'
-<<<<<<< HEAD
-__RELEASE__ = '0.08b'
-=======
 __RELEASE__ = '0.08b-next'
->>>>>>> 97ceee33
 
 from util.environment import env
 from api.operations import OcgOperations
