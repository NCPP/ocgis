--- conflicted
+++ resolved
@@ -10,10 +10,6 @@
 import ocgis
 from ocgis.util.logging_ocgis import ocgis_lh
 import inspect
-<<<<<<< HEAD
-from ocgis.util.cache import CacheCabinet
-=======
->>>>>>> abc45347
 
 
 class RequestDataset(object):
