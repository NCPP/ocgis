--- conflicted
+++ resolved
@@ -1,355 +1,331 @@
-import re
-import json
-from ocgis.util.helpers import itersubclasses
-import groups
-import numpy as np
-import itertools
-import abc
-from ocgis.calc.groups import OcgFunctionGroup
-from ocgis.util.logging_ocgis import ocgis_lh
-from ocgis.exc import DefinitionValidationError
-
-
-class OcgFunctionTree(object):
-    Groups = [groups.BasicStatistics,groups.Thresholds]
-    
-    @staticmethod
-    def get_potentials():
-        import library
-        
-        potentials = []
-        for Sc in itersubclasses(OcgFunction):
-            if Sc not in [OcgArgFunction,OcgCvArgFunction]:
-                sc = Sc()
-                potentials.append((sc.name,sc.text))
-        return(potentials)
-    
-    def get_function_list_restful(self,functions):
-        funcs = []
-        for f in functions:
-            fname = re.search('([A-Za-z_]+)',f).group(1)
-            obj = self.find(fname)()
-            try:
-                args = re.search('\(([\d,aggraw]+)\)',f).group(1)
-            except AttributeError:
-                args = None
-            attrs = {'function':getattr(obj,'calculate')}
-            raw = False
-            if args is not None:
-                args = [str(arg) for arg in args.split(',')]
-                args_conv = []
-                for arg in args:
-                    if arg == 'raw':
-                        raw = True
-                    elif arg == 'agg':
-                        raw = False
-                    else:
-                        args_conv.append(float(arg))
-                attrs.update({'args':args_conv})
-            attrs.update({'raw':raw})
-            if ':' in f:
-                name = f.split(':')[1]
-            else:
-                name = obj.name
-            attrs.update(dict(name=name,desc=obj.description))
-            funcs.append(attrs)
-        return(funcs)
-        
-    def json(self):
-        children = [Group().format() for Group in self.Groups]
-        return(json.dumps(children))
-    
-    def find(self,name):
-        for Group in self.Groups:
-            for Child in Group().Children:
-                if Child().name == name:
-                    return(Child)
-        raise(AttributeError('function name "{0}" not found'.format(name)))
-
-
-class OcgFunction(object):
-    '''
-    Required class attributes to overload:
-    
-    * **description** (str): A arbitrary length string describing the calculation.
-    * **Group** (:class:`ocgis.calc.groups.OcgFunctionGroup`): The calculation group this function belongs to.
-    * **dtype** (type): The output data type for this function. Use 32-bit when possible to avoid conversion issues (e.g. netCDF-3).
-    
-    Optional class attributes to overload:
-    
-    * **name** (str): The name of the calculation. No spaces or ambiguous characters! If not overloaded, the name defaults to a lowered string version of the class name.
-    
-    :param values: An array with dimensions of (time,level,row,column) containing the target values.
-    :type values: numpy.ma.MaskedArray
-    :param groups: A sequence of boolean arrays with individual array dimensions matching the `time` dimension of `values`.
-    :type groups: sequence
-    :param agg: If True, calculation is performed on raw values from an aggregated data request. This requires the execution of :func:`ocgis.calc.base.OcgFunction.aggregate_spatial` to aggregate the calculations on individual data cells.
-    :type agg: bool
-    :param weights: Array of weights with dimension (row,column).
-    :type weights: numpy.array or numpy.ma.MaskedArray
-    :param kwds: Optional keyword parameters to pass to the calculation function.
-    :type kwds: dict
-    '''
-    __metaclass__ = abc.ABCMeta
-    
-    @abc.abstractproperty
-    def description(self): str
-    @abc.abstractproperty
-    def Group(self): OcgFunctionGroup
-    @abc.abstractproperty
-    def dtype(self): type
-    
-    standard_name = ''
-    long_name = ''
-    units = ''
-    nargs = 0
-    name = None
-    
+import re
+import json
+from ocgis.util.helpers import itersubclasses
+import groups
+import numpy as np
+import itertools
+import abc
+from ocgis.calc.groups import OcgFunctionGroup
+from ocgis.util.logging_ocgis import ocgis_lh
+from ocgis.exc import DefinitionValidationError
+
+
+class OcgFunctionTree(object):
+    Groups = [groups.BasicStatistics,groups.Thresholds]
+    
+    @staticmethod
+    def get_potentials():
+        import library
+        
+        potentials = []
+        for Sc in itersubclasses(OcgFunction):
+            if Sc not in [OcgArgFunction,OcgCvArgFunction]:
+                sc = Sc()
+                potentials.append((sc.name,sc.text))
+        return(potentials)
+    
+    def get_function_list_restful(self,functions):
+        funcs = []
+        for f in functions:
+            fname = re.search('([A-Za-z_]+)',f).group(1)
+            obj = self.find(fname)()
+            try:
+                args = re.search('\(([\d,aggraw]+)\)',f).group(1)
+            except AttributeError:
+                args = None
+            attrs = {'function':getattr(obj,'calculate')}
+            raw = False
+            if args is not None:
+                args = [str(arg) for arg in args.split(',')]
+                args_conv = []
+                for arg in args:
+                    if arg == 'raw':
+                        raw = True
+                    elif arg == 'agg':
+                        raw = False
+                    else:
+                        args_conv.append(float(arg))
+                attrs.update({'args':args_conv})
+            attrs.update({'raw':raw})
+            if ':' in f:
+                name = f.split(':')[1]
+            else:
+                name = obj.name
+            attrs.update(dict(name=name,desc=obj.description))
+            funcs.append(attrs)
+        return(funcs)
+        
+    def json(self):
+        children = [Group().format() for Group in self.Groups]
+        return(json.dumps(children))
+    
+    def find(self,name):
+        for Group in self.Groups:
+            for Child in Group().Children:
+                if Child().name == name:
+                    return(Child)
+        raise(AttributeError('function name "{0}" not found'.format(name)))
+
+
+class OcgFunction(object):
+    '''
+    Required class attributes to overload:
+    
+    * **description** (str): A arbitrary length string describing the calculation.
+    * **Group** (:class:`ocgis.calc.groups.OcgFunctionGroup`): The calculation group this function belongs to.
+    * **dtype** (type): The output data type for this function. Use 32-bit when possible to avoid conversion issues (e.g. netCDF-3).
+    
+    Optional class attributes to overload:
+    
+    * **name** (str): The name of the calculation. No spaces or ambiguous characters! If not overloaded, the name defaults to a lowered string version of the class name.
+    
+    :param values: An array with dimensions of (time,level,row,column) containing the target values.
+    :type values: numpy.ma.MaskedArray
+    :param groups: A sequence of boolean arrays with individual array dimensions matching the `time` dimension of `values`.
+    :type groups: sequence
+    :param agg: If True, calculation is performed on raw values from an aggregated data request. This requires the execution of :func:`ocgis.calc.base.OcgFunction.aggregate_spatial` to aggregate the calculations on individual data cells.
+    :type agg: bool
+    :param weights: Array of weights with dimension (row,column).
+    :type weights: numpy.array or numpy.ma.MaskedArray
+    :param kwds: Optional keyword parameters to pass to the calculation function.
+    :type kwds: dict
+    '''
+    __metaclass__ = abc.ABCMeta
+    
+    @abc.abstractproperty
+    def description(self): str
+    @abc.abstractproperty
+    def Group(self): OcgFunctionGroup
+    @abc.abstractproperty
+    def dtype(self): type
+    
+    standard_name = ''
+    long_name = ''
+    units = ''
+    nargs = 0
+    name = None
+    
     def __init__(self,values=None,groups=None,agg=False,weights=None,kwds={},
-<<<<<<< HEAD
-                 dataset=None):
-=======
-                 dataset=None,calc_name=None,file_only=False):
->>>>>>> 2b913058
-        self.values = values
-        self.groups = groups
-        self.agg = agg
-        self.weights = weights
-        self.kwds = kwds
+                 dataset=None,calc_name=None,file_only=False):
+        self.values = values
+        self.groups = groups
+        self.agg = agg
+        self.weights = weights
+        self.kwds = kwds
         self.dataset = dataset
-<<<<<<< HEAD
-=======
-        self.calc_name = calc_name
-        self.file_only = file_only
->>>>>>> 2b913058
-        
-        self.text = self.__class__.__name__
-        if self.name is None:
-            self.name = self.text.lower()
-    
-    def calculate(self):
+        self.calc_name = calc_name
+        self.file_only = file_only
+        
+        self.text = self.__class__.__name__
+        if self.name is None:
+            self.name = self.text.lower()
+    
+    def calculate(self):
+        '''
+        Execute the calculation. The returned array size differs depending on
+        the calculation structure.
+        
+        :rtype: :class:`numpy.ma.MaskedArray`
         '''
-        Execute the calculation. The returned array size differs depending on
-        the calculation structure.
-        
-        :rtype: :class:`numpy.ma.MaskedArray`
-        '''
-<<<<<<< HEAD
-        ## holds output from calculation
-        fill = self._get_fill_(self.values)
-        ## iterate over temporal groups and levels
-        for idx,group in enumerate(self.groups):
-            value_slice = self.values[group,:,:,:]
-            self._curr_group = group
-            calc = self._calculate_(value_slice,**self.kwds)
-            ## we want to leave the mask alone and only fill the data. calculations
-            ## are not concerned with the global mask (though they can be).
-            fill.data[idx] = calc
-        ## if data is calculated on raw values, but area-weighting is required
-        ## aggregate the data using provided weights.
-        if self.agg and self._is_aggregated_(fill) is False:
-            ret = self.aggregate_spatial(fill)
-=======
-        ## return empty for file only
-        if self.file_only:
-            ret = self._get_file_only_fill_()
->>>>>>> 2b913058
-        else:
-            ## holds output from calculation
-            fill = self._get_fill_(self.values)
-            ## iterate over temporal groups and levels
-            for idx,group in enumerate(self.groups):
-                value_slice = self.values[group,:,:,:]
-                self._curr_group = group
-                calc = self._calculate_(value_slice,**self.kwds)
-                ## we want to leave the mask alone and only fill the data. calculations
-                ## are not concerned with the global mask (though they can be).
-                fill.data[idx] = calc
-            ## if data is calculated on raw values, but area-weighting is required
-            ## aggregate the data using provided weights.
-            if self.agg and self._is_aggregated_(fill) is False:
-                ret = self.aggregate_spatial(fill)
-            else:
-                ret = fill
-                
-        ## add calculation metadata
-        if self.dataset is not None:
-            if 'calculations' not in self.dataset.metadata:
-                self.dataset.metadata['calculations'] = {}
-            calculation_attrs = {self.calc_name:{'attrs':{'long_name':self.long_name,
-                                                     'standard_name':self.standard_name,
-                                                     'units':self.units}}}
-            self.dataset.metadata['calculations'].update(calculation_attrs)
-        return(ret)
-    
-    def aggregate_spatial(self,fill):
-        ##TODO: possible speed-up with array operations
-        aw = np.empty((fill.shape[0],fill.shape[1],1,1),dtype=fill.dtype)
-        aw = np.ma.array(aw,mask=False)
-        for tidx,lidx in itertools.product(range(fill.shape[0]),range(fill.shape[1])):
-            aw[tidx,lidx,:] = self._aggregate_spatial_(fill[tidx,lidx,:],self.weights)
-        ret = aw
-        return(ret)
-    
-    @classmethod
-    def validate(cls,ops):
-        pass
-    
-    @abc.abstractmethod
-    def _calculate_(self,values,**kwds):
-        '''
-        The calculation method to overload. Values are explicitly passed to 
-        avoid dereferencing. Reducing along the time axis is required (i.e. axis=0).
-        
-        :param values: Same as :class:`~ocgis.calc.base.OcgFunction` input.
-        :param kwds: Any keyword parameters for the function.
-        :rtype: numpy.ma.MaskedArray
-        '''
-        raise(NotImplementedError)
-    
-    def _aggregate_spatial_(self,values,weights):
-        '''
-        Optional spatial aggregation method to overload.
-        
-        :param values: Same as :class:`~ocgis.calc.base.OcgFunction` input.
-        :param weights: Same as :class:`~ocgis.calc.base.OcgFunction` input.
-        :rtype: numpy.ma.MaskedArray
-        '''
-        return(np.ma.average(values,weights=weights))
-    
-    def _get_fill_(self,values,dtype=None):
-        new_dtype = dtype or self.dtype
-        fill = np.zeros((len(self.groups),values.shape[1],values.shape[2],values.shape[3]),dtype=new_dtype)
-        mask = np.zeros(fill.shape,dtype=bool)
-        mask[:] = values.mask[0,0,:]
-        fill = np.ma.array(fill,mask=mask)
-        return(fill)
-    
-    def _get_file_only_fill_(self):
-        return(np.ma.array(np.empty(0,dtype=self.dtype),mask=True))
-    
-    def _is_aggregated_(self,fill):
-        '''
-        Based on the shape of `fill`, return True if the data is spatially aggregated.
-        '''
-        if np.all(fill.shape[-2:] == (1,1)):
-            ret = True
-        else:
-            ret = False
-        return(ret)
-        
-    def format(self):
-        raise(NotImplementedError)
-
-
-class OcgArgFunction(OcgFunction):
-    '''
-    Required class parameter to overload:
-    
-    * **nargs** (int): Number of required arguments.
-    '''
-    __metaclass__ = abc.ABCMeta
-    
-    @abc.abstractproperty
-    def nargs(self): int
-        
-        
-class OcgCvArgFunction(OcgArgFunction):
-    '''
-    Required class parameter to overload:
-    
-    * **keys** ([str,]): These are the aliases of the input data mapping to input variables required by the calculation.
-    '''
-    __metaclass__ = abc.ABCMeta
-    
-    @abc.abstractproperty
-    def keys(self): [str]
-    
-    def __init__(self,groups=None,agg=False,weights=None,kwds={},dataset=None,
-                 calc_name=None,file_only=False):
-        super(OcgCvArgFunction,self).__init__(values=kwds,groups=groups,agg=agg,
-                                              weights=weights,kwds=kwds,dataset=dataset,
-                                              calc_name=calc_name,file_only=file_only)
-    
-    def calculate(self):
-        if self.file_only:
-            ret = self._get_file_only_fill_()
-        else:
-            if self.groups is None:
-                fill = self._calculate_(**self.kwds)
-            else:
-                arch = self.kwds[self.keys[0]]
-                fill = self._get_fill_(arch)
-                ## iterate over temporal groups and levels
-                for idx,group in enumerate(self.groups):
-                    kwds = self._subset_kwds_(group,self.kwds)
-                    calc = self._calculate_(**kwds)
-                    calc = self.aggregate_temporal(calc)
-                    fill[idx] = calc
-            if self.agg and self._is_aggregated_(fill) is False:
-                ret = self.aggregate_spatial(fill)
-            else:
-                ret = fill
-            
-        ## add calculation metadata
-        if self.dataset is not None:
-            for dataset in self.dataset.values():
-                calculation_attrs = {self.calc_name:{'attrs':{'long_name':self.long_name,
-                                                         'standard_name':self.standard_name,
-                                                         'units':self.units}}}
-                dataset.metadata['calculations'] = calculation_attrs
-        
-        return(ret)
-    
-    @abc.abstractmethod
-    def _calculate_(self,**kwds):
-        '''
-        The calculation method to overload. Note the inputs are all keyword arguments.
-        
-        :rtype: numpy.ma.MaskedArray
-        '''
-        raise(NotImplementedError)
-    
-    def aggregate_temporal(self,values):
-        return(self._aggregate_temporal_(values))
-    
-    def _aggregate_temporal_(self,values):
-        '''
-        Optional temporal aggregation method to overload.
-        
-        :param values: Same as :class:`~ocgis.calc.base.OcgFunction` input.
-        :rtype: numpy.ma.MaskedArray
-        '''
-        return(np.ma.mean(values,axis=0))
-    
-    def _subset_kwds_(self,group,kwds):
-        ret = {}
-        for key,value in kwds.iteritems():
-            if key in self.keys:
-                u = value[group,:,:,:]
-            else:
-                u = value
-            ret.update({key:u})
-        return(ret)
-
-
-class KeyedFunctionOutput(object):
-    '''
-    For functions that output data with a different structure.
-    '''
-    __metaclass__ = abc.ABCMeta
-    @abc.abstractproperty
-    def output_keys(self):
-        '''
-        Sequence of output keys returned by the function.
-        '''
-        [str]
-    
-    def aggregate_spatial(self,fill):
-        exc = NotImplementedError('Spatial aggregation of raw input values not implemented for keyed output functions.')
-        ocgis_lh(exc=exc,logger='calc.library')
-        
-    @classmethod
-    def validate(cls,ops):
+        ## return empty for file only
+        if self.file_only:
+            ret = self._get_file_only_fill_()
+        else:
+            ## holds output from calculation
+            fill = self._get_fill_(self.values)
+            ## iterate over temporal groups and levels
+            for idx,group in enumerate(self.groups):
+                value_slice = self.values[group,:,:,:]
+                self._curr_group = group
+                calc = self._calculate_(value_slice,**self.kwds)
+                ## we want to leave the mask alone and only fill the data. calculations
+                ## are not concerned with the global mask (though they can be).
+                fill.data[idx] = calc
+            ## if data is calculated on raw values, but area-weighting is required
+            ## aggregate the data using provided weights.
+            if self.agg and self._is_aggregated_(fill) is False:
+                ret = self.aggregate_spatial(fill)
+            else:
+                ret = fill
+                
+        ## add calculation metadata
+        if self.dataset is not None:
+            if 'calculations' not in self.dataset.metadata:
+                self.dataset.metadata['calculations'] = {}
+            calculation_attrs = {self.calc_name:{'attrs':{'long_name':self.long_name,
+                                                     'standard_name':self.standard_name,
+                                                     'units':self.units}}}
+            self.dataset.metadata['calculations'].update(calculation_attrs)
+        return(ret)
+    
+    def aggregate_spatial(self,fill):
+        ##TODO: possible speed-up with array operations
+        aw = np.empty((fill.shape[0],fill.shape[1],1,1),dtype=fill.dtype)
+        aw = np.ma.array(aw,mask=False)
+        for tidx,lidx in itertools.product(range(fill.shape[0]),range(fill.shape[1])):
+            aw[tidx,lidx,:] = self._aggregate_spatial_(fill[tidx,lidx,:],self.weights)
+        ret = aw
+        return(ret)
+    
+    @classmethod
+    def validate(cls,ops):
+        pass
+    
+    @abc.abstractmethod
+    def _calculate_(self,values,**kwds):
+        '''
+        The calculation method to overload. Values are explicitly passed to 
+        avoid dereferencing. Reducing along the time axis is required (i.e. axis=0).
+        
+        :param values: Same as :class:`~ocgis.calc.base.OcgFunction` input.
+        :param kwds: Any keyword parameters for the function.
+        :rtype: numpy.ma.MaskedArray
+        '''
+        raise(NotImplementedError)
+    
+    def _aggregate_spatial_(self,values,weights):
+        '''
+        Optional spatial aggregation method to overload.
+        
+        :param values: Same as :class:`~ocgis.calc.base.OcgFunction` input.
+        :param weights: Same as :class:`~ocgis.calc.base.OcgFunction` input.
+        :rtype: numpy.ma.MaskedArray
+        '''
+        return(np.ma.average(values,weights=weights))
+    
+    def _get_fill_(self,values,dtype=None):
+        new_dtype = dtype or self.dtype
+        fill = np.zeros((len(self.groups),values.shape[1],values.shape[2],values.shape[3]),dtype=new_dtype)
+        mask = np.zeros(fill.shape,dtype=bool)
+        mask[:] = values.mask[0,0,:]
+        fill = np.ma.array(fill,mask=mask)
+        return(fill)
+    
+    def _get_file_only_fill_(self):
+        return(np.ma.array(np.empty(0,dtype=self.dtype),mask=True))
+    
+    def _is_aggregated_(self,fill):
+        '''
+        Based on the shape of `fill`, return True if the data is spatially aggregated.
+        '''
+        if np.all(fill.shape[-2:] == (1,1)):
+            ret = True
+        else:
+            ret = False
+        return(ret)
+        
+    def format(self):
+        raise(NotImplementedError)
+
+
+class OcgArgFunction(OcgFunction):
+    '''
+    Required class parameter to overload:
+    
+    * **nargs** (int): Number of required arguments.
+    '''
+    __metaclass__ = abc.ABCMeta
+    
+    @abc.abstractproperty
+    def nargs(self): int
+        
+        
+class OcgCvArgFunction(OcgArgFunction):
+    '''
+    Required class parameter to overload:
+    
+    * **keys** ([str,]): These are the aliases of the input data mapping to input variables required by the calculation.
+    '''
+    __metaclass__ = abc.ABCMeta
+    
+    @abc.abstractproperty
+    def keys(self): [str]
+    
+    def __init__(self,groups=None,agg=False,weights=None,kwds={},dataset=None,
+                 calc_name=None,file_only=False):
+        super(OcgCvArgFunction,self).__init__(values=kwds,groups=groups,agg=agg,
+                                              weights=weights,kwds=kwds,dataset=dataset,
+                                              calc_name=calc_name,file_only=file_only)
+    
+    def calculate(self):
+        if self.file_only:
+            ret = self._get_file_only_fill_()
+        else:
+            if self.groups is None:
+                fill = self._calculate_(**self.kwds)
+            else:
+                arch = self.kwds[self.keys[0]]
+                fill = self._get_fill_(arch)
+                ## iterate over temporal groups and levels
+                for idx,group in enumerate(self.groups):
+                    kwds = self._subset_kwds_(group,self.kwds)
+                    calc = self._calculate_(**kwds)
+                    calc = self.aggregate_temporal(calc)
+                    fill[idx] = calc
+            if self.agg and self._is_aggregated_(fill) is False:
+                ret = self.aggregate_spatial(fill)
+            else:
+                ret = fill
+            
+        ## add calculation metadata
+        if self.dataset is not None:
+            for dataset in self.dataset.values():
+                calculation_attrs = {self.calc_name:{'attrs':{'long_name':self.long_name,
+                                                         'standard_name':self.standard_name,
+                                                         'units':self.units}}}
+                dataset.metadata['calculations'] = calculation_attrs
+        
+        return(ret)
+    
+    @abc.abstractmethod
+    def _calculate_(self,**kwds):
+        '''
+        The calculation method to overload. Note the inputs are all keyword arguments.
+        
+        :rtype: numpy.ma.MaskedArray
+        '''
+        raise(NotImplementedError)
+    
+    def aggregate_temporal(self,values):
+        return(self._aggregate_temporal_(values))
+    
+    def _aggregate_temporal_(self,values):
+        '''
+        Optional temporal aggregation method to overload.
+        
+        :param values: Same as :class:`~ocgis.calc.base.OcgFunction` input.
+        :rtype: numpy.ma.MaskedArray
+        '''
+        return(np.ma.mean(values,axis=0))
+    
+    def _subset_kwds_(self,group,kwds):
+        ret = {}
+        for key,value in kwds.iteritems():
+            if key in self.keys:
+                u = value[group,:,:,:]
+            else:
+                u = value
+            ret.update({key:u})
+        return(ret)
+
+
+class KeyedFunctionOutput(object):
+    '''
+    For functions that output data with a different structure.
+    '''
+    __metaclass__ = abc.ABCMeta
+    @abc.abstractproperty
+    def output_keys(self):
+        '''
+        Sequence of output keys returned by the function.
+        '''
+        [str]
+    
+    def aggregate_spatial(self,fill):
+        exc = NotImplementedError('Spatial aggregation of raw input values not implemented for keyed output functions.')
+        ocgis_lh(exc=exc,logger='calc.library')
+        
+    @classmethod
+    def validate(cls,ops):
         if ops.calc_raw is True:
-            raise(DefinitionValidationError('calc','Keyed function output may not have calc_raw=True.'))
+            raise(DefinitionValidationError('calc','Keyed function output may not have calc_raw=True.'))
