import itertools

import numpy as np


def get_tile_schema(nrow, ncol, tdim, origin=0):
    ret = {}
    row_idx = np.arange(origin, nrow + tdim, step=tdim, dtype=int)
    if row_idx[-1] > nrow:
        row_idx[-1] = nrow
    col_idx = np.arange(origin, ncol + tdim, step=tdim, dtype=int)
    if col_idx[-1] > ncol:
        col_idx[-1] = ncol
    row_slices = get_slices(row_idx)
    col_slices = get_slices(col_idx)
    tile_id = 0
<<<<<<< HEAD
    for row, col in itertools.product(range(len(row_slices)), range(len(col_slices))):
=======
    for row, col in itertools.product(list(range(len(row_slices))), list(range(len(col_slices)))):
>>>>>>> 9edb632d
        ret.update({tile_id: {'row': row_slices[row], 'col': col_slices[col]}})
        tile_id += 1
    return (ret)


def get_slices(arr):
    ret = [None] * (arr.shape[0] - 1)
    for idx in range(arr.shape[0]):
        try:
            start = arr[idx]
            stop = arr[idx + 1]
            ret[idx] = [start, stop]
        except IndexError:
            break
    return (ret)<|MERGE_RESOLUTION|>--- conflicted
+++ resolved
@@ -14,11 +14,7 @@
     row_slices = get_slices(row_idx)
     col_slices = get_slices(col_idx)
     tile_id = 0
-<<<<<<< HEAD
-    for row, col in itertools.product(range(len(row_slices)), range(len(col_slices))):
-=======
     for row, col in itertools.product(list(range(len(row_slices))), list(range(len(col_slices)))):
->>>>>>> 9edb632d
         ret.update({tile_id: {'row': row_slices[row], 'col': col_slices[col]}})
         tile_id += 1
     return (ret)
