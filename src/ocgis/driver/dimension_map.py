--- conflicted
+++ resolved
@@ -228,16 +228,12 @@
         :type variable: :class:`~ocgis.Variable` | :class:`str`
         """
 
-<<<<<<< HEAD
-        default_attrs = DIMENSION_MAP_TEMPLATE[DMK.SPATIAL_MASK][DMK.ATTRS]
-=======
         default_attrs = deepcopy(DIMENSION_MAP_TEMPLATE[DMK.SPATIAL_MASK][DMK.ATTRS])
 
         try:
             vattrs = deepcopy(variable.attrs)
         except AttributeError:
             vattrs = {}
->>>>>>> 37236927
 
         if attrs is None:
             attrs = {}
