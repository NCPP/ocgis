--- conflicted
+++ resolved
@@ -1,427 +1,424 @@
-from ocgis import messages
-
-
-class OcgException(Exception):
-    """Base class for all OCGIS exceptions."""
-
-    def __init__(self, message=None):
-        self.message = message
-
-    def __str__(self):
-        return self.message
-
-
-class OcgWarning(Warning):
-    """Base class for all OCGIS warnings."""
-
-
-########################################################################################################################
-
-
-class BoundsAlreadyAvailableError(OcgException):
-    """Raised when an attempt is made to extrapolate bounds and they are already present."""
-
-    def __str__(self):
-        msg = 'Bounds/corners already available.'
-        return msg
-
-
-class CannotFormatTimeError(OcgException):
-    """
-    Raised when datetime objects from numeric are blocked by "format_time".
-    """
-
-    def __init__(self, property_name):
-        self.property_name = property_name
-
-    def __str__(self):
-        msg = 'Attempted to retrieve datetime values from "{0}" with "format_time" as "False". Set "format_time" to "True".'.format(
-            self.property_name)
-<<<<<<< HEAD
-=======
-        return msg
-
-
-class MaskedDataFound(OcgException):
-    """Raised when data is masked."""
-
-    def __str__(self):
-        msg = 'Data is masked.'
->>>>>>> 9edb632d
-        return msg
-
-
-class MultipleElementsFound(OcgException):
-    """
-    Raised when multiple elements are encountered in a :class:`ocgis.interface.base.dimension.spatial.SpatialDimension`
-    object.
-
-    :param sdim: The incoming spatial dimension object.
-    :type sdim: :class:`ocgis.interface.base.dimension.spatial.SpatialDimension`
-    """
-
-    def __init__(self, sdim):
-        self.sdim = sdim
-
-    def __str__(self):
-        msg = 'Shape of the spatial dimension object is: {0}'.format(self.sdim.shape)
-        return msg
-
-
-class ShapeError(OcgException):
-    """
-    Raised when an array has an incompatible shape with an operation.
-    """
-
-
-class SingleElementError(ShapeError):
-    """
-    Raised when an operation requires more than a single element.
-    """
-
-
-class CalculationException(OcgException):
-    def __init__(self, function_klass, message=None):
-        self.function_klass = function_klass
-        OcgException.__init__(self, message=message)
-
-    def __str__(self):
-        msg = 'The function class "{0}" raised an exception with message: "{1}"'.format(self.function_klass.__name__,
-                                                                                        self.message)
-        return (msg)
-
-
-class VariableInCollectionError(OcgException):
-    def __init__(self, variable_or_name):
-        try:
-            name = variable_or_name.name
-        except AttributeError:
-            name = variable_or_name
-        self.name = name
-
-    def __str__(self):
-        msg = 'Variable name already in collection: {0}'.format(self.name)
-        return msg
-
-
-class VariableShapeMismatch(OcgException):
-    def __init__(self, variable, collection_shape):
-        self.variable = variable
-        self.collection_shape = collection_shape
-
-    def __str__(self):
-        msg = 'Variable with alias "{0}" has shape {1}. Collection shape is {2}'.format(self.variable.alias,
-                                                                                        self.variable.shape,
-                                                                                        self.collection_shape)
-        return msg
-
-
-class SampleSizeNotImplemented(CalculationException):
-    pass
-
-
-class InterpreterException(OcgException):
-    pass
-
-
-class InterpreterNotRecognized(InterpreterException):
-    pass
-
-
-class EmptyIterationError(OcgException):
-    def __init__(self, obj):
-        self.message = 'Iteration on the object "{0}" requested, but the object is empty.'.format(obj)
-
-
-class CFException(OcgException):
-    pass
-
-
-class ProjectionCoordinateNotFound(CFException):
-    def __init__(self, target):
-        self.message = 'The projection coordinate "{0}" was not found in the dataset.'.format(target)
-
-
-class ProjectionDoesNotMatch(CFException):
-    pass
-
-
-class DimensionNotFound(CFException):
-    def __init__(self, axis):
-        self.axis = axis
-
-    def __str__(self):
-        msg = 'Dimension data not found for axis: {0}'.format(self.axis)
-        return msg
-
-
-class DefinitionValidationError(OcgException):
-    """Raised when validation fails on :class:`~ocgis.OcgOperations`.
-    
-    :param ocg_argument: The origin of the exception.
-    :type ocg_argument: :class:`ocgis.driver.definition.AbstractParameter`, str
-    :param msg: The message related to the exception to display in the exception's template.
-    :type msg: str
-    """
-
-    def __init__(self, ocg_argument, msg):
-        self.ocg_argument = ocg_argument
-
-        fmt = ('OcgOperations validation raised an exception on the argument/operation '
-               '"{0}" with the message: {1}')
-        try:
-            msg = fmt.format(ocg_argument.name, msg)
-        except AttributeError:
-            try:
-                msg = fmt.format(ocg_argument._name, msg)
-            except AttributeError:
-                msg = fmt.format(ocg_argument, msg)
-
-        self.message = msg
-
-
-class ParameterFormattingError(OcgException):
-    pass
-
-
-class UniqueIdNotFound(OcgException):
-    def __init__(self):
-        self.message = 'No unique ids found.'
-
-
-class DummyDimensionEncountered(OcgException):
-    pass
-
-
-class ResolutionError(OcgException):
-    pass
-
-
-class SubsetException(OcgException):
-    """Base class for all subset exceptions."""
-    pass
-
-
-class OcgisEnvironmentError(OcgException):
-    def __init__(self, env_parm, msg):
-        self.env_parm = env_parm
-        self.msg = msg
-
-    def __str__(self):
-        new_msg = 'Error when setting the ocgis.env variable {0}. The message is: {1}'.format(self.env_parm.name,
-                                                                                              self.msg)
-        return (new_msg)
-
-
-class SpatialWrappingError(OcgException):
-    """Raised for errors related to wrapping or unwrapping a geographic coordinate system."""
-    pass
-
-
-class MaskedDataError(SubsetException):
-    def __init__(self):
-        self.message = 'Geometric intersection returned all masked values.'
-
-
-class ExtentError(SubsetException):
-    def __init__(self, message=None):
-        self.message = message or 'Geometry intersection is empty.'
-
-
-class TemporalExtentError(SubsetException):
-    def __init__(self):
-        self.message = 'Temporal subset returned empty.'
-
-
-class EmptyDataNotAllowed(SubsetException):
-    """Raised when the empty set for a geometry is returned and ``allow_empty`` is ``False``."""
-
-    def __init__(self):
-        self.message = 'Intersection returned empty, but empty data not allowed.'
-
-
-class EmptyData(SubsetException):
-    def __init__(self, message=None, origin=None):
-        self.message = message or 'Empty data returned.'
-        self.origin = origin
-
-
-class EmptySubsetError(SubsetException):
-    def __init__(self, origin=None):
-        self.origin = origin
-
-    def __str__(self):
-        msg = 'A subset operation on variable "{0}" returned empty.'.format(self.origin)
-        return msg
-
-
-class AllElementsMaskedError(OcgException):
-    """Raised when all elements are masked."""
-
-    def __str__(self):
-        return "All elements are masked."
-
-
-class PayloadProtectedError(OcgException):
-    def __init__(self, name):
-        self.name = name
-        super(PayloadProtectedError, self).__init__()
-
-    def __str__(self):
-        return 'Payload with name "{}" may not be loaded from source until "protected" is False.'.format(self.name)
-
-
-class NoUnitsError(OcgException):
-    """Raised when a :class:`cfunits.Units` object is constructed from ``None``."""
-
-    def __init__(self, variable, message=None):
-        self.variable = variable
-        super(NoUnitsError, self).__init__(message=message)
-
-    def __str__(self):
-        if self.message is None:
-            msg = 'Variable "{0}" has not been assigned units in the source metadata. Set the "units" attribute to continue.'
-            msg = msg.format(self.variable)
-        else:
-            msg = self.message
-        return (msg)
-
-
-class UnitsValidationError(OcgException):
-    """Raised when units validation fails."""
-
-    def __init__(self, variable, required_units, calculation_key):
-        self.variable = variable
-        self.required_units = required_units
-        self.calculation_key = calculation_key
-
-    def __str__(self):
-        msg = ('There was an error in units validation for calculation with key "{3}". The units on variable "{0}" '
-               '(units="{2}") do not match the required units "{1}". The units should be conformed or overloaded if '
-               'incorrectly attributed.').format(self.variable.alias, self.required_units, self.variable.units,
-                                                 self.calculation_key)
-        return msg
-
-
-class IncompleteSeasonError(OcgException):
-    def __init__(self, season, year=None, month=None):
-        self.season = season
-        self.year = year
-        self.month = month
-
-    def __str__(self):
-        if self.year is not None:
-            msg = 'The season specification "{0}" is missing the year "{1}".'.format(self.season, self.year + 1)
-        if self.month is not None:
-            msg = 'The season specification "{0}" is missing the month "{1}".'.format(self.season, self.month)
-        return msg
-
-
-class VariableNotFoundError(OcgException):
-    """Raised when a variable name is not found in the target dataset."""
-
-    def __init__(self, uri, variable):
-        self.uri = uri
-        self.variable = variable
-
-    def __str__(self):
-        msg = 'The variable "{0}" was not found in the dataset with URI: {1}'.format(self.variable, self.uri)
-        return msg
-
-
-class RegriddingError(OcgException):
-    """Raised for exceptions related to ESMPy-enabled regridding."""
-    pass
-
-
-class CornersInconsistentError(RegriddingError):
-    """Raised when corners are not available on all sources and/or destination fields."""
-    pass
-
-
-class RequestValidationError(OcgException):
-    """Raised when validation fails on a parameter when creating a :class:`~ocgis.RequestDataset` object."""
-
-    def __init__(self, keyword, message):
-        self.keyword = keyword
-        self.message = message
-
-    def __str__(self):
-        message = 'Validation failed on the parameter "{0}" with the message: {1}'.format(self.keyword, self.message)
-        return message
-
-
-class NoDataVariablesFound(RequestValidationError):
-    """Raised when no data variables are found in the target dataset."""
-
-    def __init__(self):
-        super(NoDataVariablesFound, self).__init__('variable', messages.M1)
-
-
-class GridDeficientError(OcgException):
-    """Raised when a grid is missing parameters necessary to create a geometry array."""
-
-
-class DimensionMismatchError(OcgException):
-    """Raised when a variable's dimensions do not match those in the existing collection."""
-
-    def __init__(self, dim_name, vc_name, message=None):
-        self.dim_name = dim_name
-        self.vc_name = vc_name
-
-        super(DimensionMismatchError, self).__init__(message)
-
-    def __str__(self):
-        msg = 'The dimension "{}" does not match the dimension in variable collection "{}".'.format(self.dim_name,
-                                                                                                    self.vc_name)
-        return msg
-
-
-class DimensionsRequiredError(OcgException):
-    """Raised when a variable requires dimensions."""
-
-    def __init__(self, message=None):
-        if message is None:
-            message = "Variables with dimension count greater than 0 (ndim > 0) require dimensions. Initialize the " \
-                      "variable with dimensions or call 'create_dimensions' before size inquiries (i.e. ndim, shape)."
-        super(DimensionsRequiredError, self).__init__(message=message)
-
-
-class OcgDistError(OcgException):
-    """Raised for MPI-related exceptions."""
-
-
-class EmptyObjectError(OcgException):
-    """Raised when an empty object is not allowed."""
-
-
-class SubcommNotFoundError(OcgDistError):
-    """Raised when a subcommunicator is not found."""
-
-    def __init__(self, name):
-        message = "Subcommunicator '{}' not found.".format(name)
-        super(SubcommNotFoundError, self).__init__(message=message)
-
-
-class SubcommAlreadyCreatedError(OcgDistError):
-    """Raised when a subcommunicator name already exists."""
-
-    def __init__(self, name):
-        message = "Subcommunicator '{}' already created.".format(name)
-        super(SubcommAlreadyCreatedError, self).__init__(message=message)
-
-
-class CRSNotEquivalenError(OcgException):
-    """Raised when coordinate systems are not equivalent (not compatible for transform)."""
-
-    def __init__(self, lhs, rhs):
-        msg = '{} is not equivalent to {}.'.format(lhs, rhs)
-        super(CRSNotEquivalenError, self).__init__(message=msg)
-
-
-class DimensionMapError(OcgException):
-    """Raised when there is an issue with a dimension map entry."""
-
-    def __init__(self, entry_key, message):
-        msg = "Error with entry key '{}': {}".format(entry_key, message)
-        super(DimensionMapError, self).__init__(message=msg)
+from ocgis import messages
+
+
+class OcgException(Exception):
+    """Base class for all OCGIS exceptions."""
+
+    def __init__(self, message=None):
+        self.message = message
+
+    def __str__(self):
+        return self.message
+
+
+class OcgWarning(Warning):
+    """Base class for all OCGIS warnings."""
+
+
+########################################################################################################################
+
+
+class BoundsAlreadyAvailableError(OcgException):
+    """Raised when an attempt is made to extrapolate bounds and they are already present."""
+
+    def __str__(self):
+        msg = 'Bounds/corners already available.'
+        return msg
+
+
+class CannotFormatTimeError(OcgException):
+    """
+    Raised when datetime objects from numeric are blocked by "format_time".
+    """
+
+    def __init__(self, property_name):
+        self.property_name = property_name
+
+    def __str__(self):
+        msg = 'Attempted to retrieve datetime values from "{0}" with "format_time" as "False". Set "format_time" to "True".'.format(
+            self.property_name)
+        return msg
+
+
+class MaskedDataFound(OcgException):
+    """Raised when data is masked."""
+
+    def __str__(self):
+        msg = 'Data is masked.'
+        return msg
+
+
+class MultipleElementsFound(OcgException):
+    """
+    Raised when multiple elements are encountered in a :class:`ocgis.interface.base.dimension.spatial.SpatialDimension`
+    object.
+
+    :param sdim: The incoming spatial dimension object.
+    :type sdim: :class:`ocgis.interface.base.dimension.spatial.SpatialDimension`
+    """
+
+    def __init__(self, sdim):
+        self.sdim = sdim
+
+    def __str__(self):
+        msg = 'Shape of the spatial dimension object is: {0}'.format(self.sdim.shape)
+        return msg
+
+
+class ShapeError(OcgException):
+    """
+    Raised when an array has an incompatible shape with an operation.
+    """
+
+
+class SingleElementError(ShapeError):
+    """
+    Raised when an operation requires more than a single element.
+    """
+
+
+class CalculationException(OcgException):
+    def __init__(self, function_klass, message=None):
+        self.function_klass = function_klass
+        OcgException.__init__(self, message=message)
+
+    def __str__(self):
+        msg = 'The function class "{0}" raised an exception with message: "{1}"'.format(self.function_klass.__name__,
+                                                                                        self.message)
+        return (msg)
+
+
+class VariableInCollectionError(OcgException):
+    def __init__(self, variable_or_name):
+        try:
+            name = variable_or_name.name
+        except AttributeError:
+            name = variable_or_name
+        self.name = name
+
+    def __str__(self):
+        msg = 'Variable name already in collection: {0}'.format(self.name)
+        return msg
+
+
+class VariableShapeMismatch(OcgException):
+    def __init__(self, variable, collection_shape):
+        self.variable = variable
+        self.collection_shape = collection_shape
+
+    def __str__(self):
+        msg = 'Variable with alias "{0}" has shape {1}. Collection shape is {2}'.format(self.variable.alias,
+                                                                                        self.variable.shape,
+                                                                                        self.collection_shape)
+        return msg
+
+
+class SampleSizeNotImplemented(CalculationException):
+    pass
+
+
+class InterpreterException(OcgException):
+    pass
+
+
+class InterpreterNotRecognized(InterpreterException):
+    pass
+
+
+class EmptyIterationError(OcgException):
+    def __init__(self, obj):
+        self.message = 'Iteration on the object "{0}" requested, but the object is empty.'.format(obj)
+
+
+class CFException(OcgException):
+    pass
+
+
+class ProjectionCoordinateNotFound(CFException):
+    def __init__(self, target):
+        self.message = 'The projection coordinate "{0}" was not found in the dataset.'.format(target)
+
+
+class ProjectionDoesNotMatch(CFException):
+    pass
+
+
+class DimensionNotFound(CFException):
+    def __init__(self, axis):
+        self.axis = axis
+
+    def __str__(self):
+        msg = 'Dimension data not found for axis: {0}'.format(self.axis)
+        return msg
+
+
+class DefinitionValidationError(OcgException):
+    """Raised when validation fails on :class:`~ocgis.OcgOperations`.
+    
+    :param ocg_argument: The origin of the exception.
+    :type ocg_argument: :class:`ocgis.driver.definition.AbstractParameter`, str
+    :param msg: The message related to the exception to display in the exception's template.
+    :type msg: str
+    """
+
+    def __init__(self, ocg_argument, msg):
+        self.ocg_argument = ocg_argument
+
+        fmt = ('OcgOperations validation raised an exception on the argument/operation '
+               '"{0}" with the message: {1}')
+        try:
+            msg = fmt.format(ocg_argument.name, msg)
+        except AttributeError:
+            try:
+                msg = fmt.format(ocg_argument._name, msg)
+            except AttributeError:
+                msg = fmt.format(ocg_argument, msg)
+
+        self.message = msg
+
+
+class ParameterFormattingError(OcgException):
+    pass
+
+
+class UniqueIdNotFound(OcgException):
+    def __init__(self):
+        self.message = 'No unique ids found.'
+
+
+class DummyDimensionEncountered(OcgException):
+    pass
+
+
+class ResolutionError(OcgException):
+    pass
+
+
+class SubsetException(OcgException):
+    """Base class for all subset exceptions."""
+    pass
+
+
+class OcgisEnvironmentError(OcgException):
+    def __init__(self, env_parm, msg):
+        self.env_parm = env_parm
+        self.msg = msg
+
+    def __str__(self):
+        new_msg = 'Error when setting the ocgis.env variable {0}. The message is: {1}'.format(self.env_parm.name,
+                                                                                              self.msg)
+        return (new_msg)
+
+
+class SpatialWrappingError(OcgException):
+    """Raised for errors related to wrapping or unwrapping a geographic coordinate system."""
+    pass
+
+
+class MaskedDataError(SubsetException):
+    def __init__(self):
+        self.message = 'Geometric intersection returned all masked values.'
+
+
+class ExtentError(SubsetException):
+    def __init__(self, message=None):
+        self.message = message or 'Geometry intersection is empty.'
+
+
+class TemporalExtentError(SubsetException):
+    def __init__(self):
+        self.message = 'Temporal subset returned empty.'
+
+
+class EmptyDataNotAllowed(SubsetException):
+    """Raised when the empty set for a geometry is returned and ``allow_empty`` is ``False``."""
+
+    def __init__(self):
+        self.message = 'Intersection returned empty, but empty data not allowed.'
+
+
+class EmptyData(SubsetException):
+    def __init__(self, message=None, origin=None):
+        self.message = message or 'Empty data returned.'
+        self.origin = origin
+
+
+class EmptySubsetError(SubsetException):
+    def __init__(self, origin=None):
+        self.origin = origin
+
+    def __str__(self):
+        msg = 'A subset operation on variable "{0}" returned empty.'.format(self.origin)
+        return msg
+
+
+class AllElementsMaskedError(OcgException):
+    """Raised when all elements are masked."""
+
+    def __str__(self):
+        return "All elements are masked."
+
+
+class PayloadProtectedError(OcgException):
+    def __init__(self, name):
+        self.name = name
+        super(PayloadProtectedError, self).__init__()
+
+    def __str__(self):
+        return 'Payload with name "{}" may not be loaded from source until "protected" is False.'.format(self.name)
+
+
+class NoUnitsError(OcgException):
+    """Raised when a :class:`cfunits.Units` object is constructed from ``None``."""
+
+    def __init__(self, variable, message=None):
+        self.variable = variable
+        super(NoUnitsError, self).__init__(message=message)
+
+    def __str__(self):
+        if self.message is None:
+            msg = 'Variable "{0}" has not been assigned units in the source metadata. Set the "units" attribute to continue.'
+            msg = msg.format(self.variable)
+        else:
+            msg = self.message
+        return (msg)
+
+
+class UnitsValidationError(OcgException):
+    """Raised when units validation fails."""
+
+    def __init__(self, variable, required_units, calculation_key):
+        self.variable = variable
+        self.required_units = required_units
+        self.calculation_key = calculation_key
+
+    def __str__(self):
+        msg = ('There was an error in units validation for calculation with key "{3}". The units on variable "{0}" '
+               '(units="{2}") do not match the required units "{1}". The units should be conformed or overloaded if '
+               'incorrectly attributed.').format(self.variable.alias, self.required_units, self.variable.units,
+                                                 self.calculation_key)
+        return msg
+
+
+class IncompleteSeasonError(OcgException):
+    def __init__(self, season, year=None, month=None):
+        self.season = season
+        self.year = year
+        self.month = month
+
+    def __str__(self):
+        if self.year is not None:
+            msg = 'The season specification "{0}" is missing the year "{1}".'.format(self.season, self.year + 1)
+        if self.month is not None:
+            msg = 'The season specification "{0}" is missing the month "{1}".'.format(self.season, self.month)
+        return msg
+
+
+class VariableNotFoundError(OcgException):
+    """Raised when a variable name is not found in the target dataset."""
+
+    def __init__(self, uri, variable):
+        self.uri = uri
+        self.variable = variable
+
+    def __str__(self):
+        msg = 'The variable "{0}" was not found in the dataset with URI: {1}'.format(self.variable, self.uri)
+        return msg
+
+
+class RegriddingError(OcgException):
+    """Raised for exceptions related to ESMPy-enabled regridding."""
+    pass
+
+
+class CornersInconsistentError(RegriddingError):
+    """Raised when corners are not available on all sources and/or destination fields."""
+    pass
+
+
+class RequestValidationError(OcgException):
+    """Raised when validation fails on a parameter when creating a :class:`~ocgis.RequestDataset` object."""
+
+    def __init__(self, keyword, message):
+        self.keyword = keyword
+        self.message = message
+
+    def __str__(self):
+        message = 'Validation failed on the parameter "{0}" with the message: {1}'.format(self.keyword, self.message)
+        return message
+
+
+class NoDataVariablesFound(RequestValidationError):
+    """Raised when no data variables are found in the target dataset."""
+
+    def __init__(self):
+        super(NoDataVariablesFound, self).__init__('variable', messages.M1)
+
+
+class GridDeficientError(OcgException):
+    """Raised when a grid is missing parameters necessary to create a geometry array."""
+
+
+class DimensionMismatchError(OcgException):
+    """Raised when a variable's dimensions do not match those in the existing collection."""
+
+    def __init__(self, dim_name, vc_name, message=None):
+        self.dim_name = dim_name
+        self.vc_name = vc_name
+
+        super(DimensionMismatchError, self).__init__(message)
+
+    def __str__(self):
+        msg = 'The dimension "{}" does not match the dimension in variable collection "{}".'.format(self.dim_name,
+                                                                                                    self.vc_name)
+        return msg
+
+
+class DimensionsRequiredError(OcgException):
+    """Raised when a variable requires dimensions."""
+
+    def __init__(self, message=None):
+        if message is None:
+            message = "Variables with dimension count greater than 0 (ndim > 0) require dimensions. Initialize the " \
+                      "variable with dimensions or call 'create_dimensions' before size inquiries (i.e. ndim, shape)."
+        super(DimensionsRequiredError, self).__init__(message=message)
+
+
+class OcgDistError(OcgException):
+    """Raised for MPI-related exceptions."""
+
+
+class EmptyObjectError(OcgException):
+    """Raised when an empty object is not allowed."""
+
+
+class SubcommNotFoundError(OcgDistError):
+    """Raised when a subcommunicator is not found."""
+
+    def __init__(self, name):
+        message = "Subcommunicator '{}' not found.".format(name)
+        super(SubcommNotFoundError, self).__init__(message=message)
+
+
+class SubcommAlreadyCreatedError(OcgDistError):
+    """Raised when a subcommunicator name already exists."""
+
+    def __init__(self, name):
+        message = "Subcommunicator '{}' already created.".format(name)
+        super(SubcommAlreadyCreatedError, self).__init__(message=message)
+
+
+class CRSNotEquivalenError(OcgException):
+    """Raised when coordinate systems are not equivalent (not compatible for transform)."""
+
+    def __init__(self, lhs, rhs):
+        msg = '{} is not equivalent to {}.'.format(lhs, rhs)
+        super(CRSNotEquivalenError, self).__init__(message=msg)
+
+
+class DimensionMapError(OcgException):
+    """Raised when there is an issue with a dimension map entry."""
+
+    def __init__(self, entry_key, message):
+        msg = "Error with entry key '{}': {}".format(entry_key, message)
+        super(DimensionMapError, self).__init__(message=msg)