--- conflicted
+++ resolved
@@ -30,11 +30,7 @@
         return values
 
 
-<<<<<<< HEAD
-class FooNeedsUnitsSet(AbstractUnivariateSetFunction):
-=======
 class MockNeedsUnitsSet(AbstractUnivariateSetFunction):
->>>>>>> 9edb632d
     description = 'calculation with units'
     dtype_default = 'int'
     key = 'fnu'
@@ -392,16 +388,10 @@
         field = self.get_field(with_value=True)
         fnu = MockNeedsUnits(field=field)
         ret = fnu.execute()
-<<<<<<< HEAD
-        self.assertNumpyAll(field.variables['tmax'].value.astype(FooNeedsUnits.get_dtype()),
-                            ret['fnu'].value)
-
-=======
         self.assertNumpyAll(field['tmax'].get_value().astype(MockNeedsUnits.get_default_dtype()),
                             ret['fnu'].get_value())
 
     @attr('cfunits')
->>>>>>> 9edb632d
     def test_validate_units_bad_units(self):
         field = self.get_field(with_value=True)
         field['tmax'].units = 'celsius'
@@ -418,14 +408,6 @@
         fnu = MockNeedsUnitsSet(field=field, tgd=tgd)
         fnu.execute()
 
-<<<<<<< HEAD
-    def test_validate_units_bad_units(self):
-        field = self.get_field(with_value=True)
-        tgd = field.temporal.get_grouping(['month'])
-        field.variables['tmax'].units = 'celsius'
-        self.assertEqual(field.variables['tmax'].cfunits, get_units_object('celsius'))
-        fnu = FooNeedsUnitsSet(field=field, tgd=tgd)
-=======
     @attr('cfunits')
     def test_validate_units_bad_units(self):
         field = self.get_field(with_value=True)
@@ -433,6 +415,5 @@
         field['tmax'].units = 'celsius'
         self.assertEqual(field['tmax'].cfunits, get_units_object('celsius'))
         fnu = MockNeedsUnitsSet(field=field, tgd=tgd)
->>>>>>> 9edb632d
         with self.assertRaises(UnitsValidationError):
             fnu.execute()