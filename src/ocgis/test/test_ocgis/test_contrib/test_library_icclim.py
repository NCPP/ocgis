import json
from collections import OrderedDict
from copy import deepcopy
from datetime import datetime
from unittest import SkipTest
<<<<<<< HEAD

import numpy as np
=======
>>>>>>> 9edb632d

import ocgis
from ocgis import TemporalVariable, env
from ocgis.base import orphaned
from ocgis.calc.library.register import FunctionRegistry, register_icclim
from ocgis.calc.library.statistics import Mean
from ocgis.calc.library.thresholds import Threshold
from ocgis.calc.temporal_groups import SeasonalTemporalGroup
from ocgis.constants import TagName
from ocgis.exc import DefinitionValidationError, UnitsValidationError
from ocgis.ops.core import OcgOperations
from ocgis.ops.parms.definition import Calc
from ocgis.test.base import TestBase, nc_scope, attr
from ocgis.util.helpers import itersubclasses
from ocgis.util.large_array import compute
from ocgis.util.units import get_units_object, get_are_units_equivalent
from ocgis.variable.base import VariableCollection

if env.USE_ICCLIM:
    from ocgis.contrib.library_icclim import IcclimTG, IcclimSU, AbstractIcclimFunction, IcclimDTR, IcclimETR, \
        IcclimTN, IcclimTX, IcclimTG10p, AbstractIcclimPercentileArrayIndice, IcclimR75pTOT
    from ocgis.test.test_ocgis.test_contrib.base_library_icclim import MockAbstractIcclimFunction


@attr('icclim')
class TestAbstractIcclimFunction(TestBase):
    def setUp(self):
        MockAbstractIcclimFunction.key = 'icclim_TG'
        super(TestAbstractIcclimFunction, self).setUp()

    def tearDown(self):
        MockAbstractIcclimFunction.key = 'icclim_fillme'
        super(TestAbstractIcclimFunction, self).tearDown()

    def get(self, grouping=None):
        field = self.get_field()
        temporal = TemporalVariable(value=self.get_time_series(datetime(2000, 1, 1), datetime(2001, 12, 31)),
                                    dimensions='time')
        grouping = grouping or [[12, 1, 2]]
        tgd = temporal.get_grouping(grouping)
        aa = MockAbstractIcclimFunction(field, tgd)
        return aa

    def test_init(self):
        f = self.get()
        self.assertIsInstance(f, AbstractIcclimFunction)

    def test_set_field_metadata(self):
        # test with a seasonal grouping
        aa = self.get()
        aa.set_field_metadata()
        self.assertIn(SeasonalTemporalGroup(aa.tgd.grouping).icclim_mode, aa.field.attrs['history'])

        # test with a day calculation grouping
        aa = self.get(grouping=['day'])
        aa.set_field_metadata()
        self.assertIn(str(['day']), aa.field.attrs['history'])


@attr('icclim')
class TestAbstractIcclimPercentileArrayIndice(TestBase):
    def test_calculate(self):
        klasses = list(itersubclasses(AbstractIcclimPercentileArrayIndice))
        # There are six classes to test.
        self.assertEqual(len(klasses), 6)

        for mod in (1, 2):
            field = self.get_field(ntime=365)
            # Values less than 1 mm/day will be masked inside icclim.
            # var = field.variables.first()
            var = field.get_by_tag(TagName.DATA_VARIABLES)[0]
            var.get_value()[:] = var.get_value() * mod
            tgd = field.temporal.get_grouping(['month'])

            for klass in klasses:
                c = klass(field=field, tgd=tgd)
                res = c.execute()
                self.assertIsInstance(res, VariableCollection)
                dv = res.first()
                # Output units are always mm/day.
                if isinstance(c, IcclimR75pTOT):
                    self.assertTrue(get_are_units_equivalent((dv.cfunits, get_units_object('mm/day'))))


@attr('icclim')
class TestLibraryIcclim(TestBase):
    def test_bad_icclim_key_to_operations(self):
        value = [{'func': 'icclim_TG_bad', 'name': 'TG'}]
        with self.assertRaises(DefinitionValidationError):
            Calc(value)

    def test_calc_argument_to_operations(self):
        value = [{'func': 'icclim_TG', 'name': 'TG'}]
        calc = Calc(value)
        self.assertEqual(len(calc.value), 1)
        self.assertEqual(calc.value[0]['ref'], IcclimTG)

<<<<<<< HEAD
    @attr('slow')
    def test_icclim_combinatorial(self):
        raise SkipTest('development only')
        shapes = ([('month',), 12], [('month', 'year'), 24], [('year',), 2])
        ocgis.env.OVERWRITE = True
        keys = set(library_icclim._icclim_function_map.keys())
        for klass in [AbstractIcclimUnivariateSetFunction, AbstractIcclimMultivariateFunction]:
            for subclass in itersubclasses(klass):

                if subclass.__name__.startswith('Abstract'):
                    continue

                keys.remove(subclass.key)

                for cg in CalcGrouping.iter_possible():
                    calc = [{'func': subclass.key, 'name': subclass.key.split('_')[1]}]
                    if klass == AbstractIcclimUnivariateSetFunction:
                        rd = self.test_data.get_rd('cancm4_tas')
                        rd.time_region = {'year': [2001, 2002]}
                        calc = [{'func': subclass.key, 'name': subclass.key.split('_')[1]}]
                    else:
                        tasmin = self.test_data.get_rd('cancm4_tasmin_2001')
                        tasmax = self.test_data.get_rd('cancm4_tasmax_2001')
                        rd = [tasmin, tasmax]
                        for r in rd:
                            r.time_region = {'year': [2001, 2002]}
                        kwds = {'tasmin': 'tasmin', 'tasmax': 'tasmax'}
                        calc[0].update({'kwds': kwds})
                    try:
                        ops = ocgis.OcgOperations(dataset=rd, output_format='nc', calc=calc, calc_grouping=cg,
                                                  geom=[35.39, 45.62, 42.54, 52.30])
                        ret = ops.execute()
                        to_test = None
                        for shape in shapes:
                            if shape[0] == cg:
                                to_test = shape[1]
                        with nc_scope(ret) as ds:
                            var = ds.variables[calc[0]['name']]
                            if to_test is not None:
                                self.assertEqual(var.shape, (to_test, 3, 3))
                    except DefinitionValidationError as e:
                        if e.message.startswith(strings.S4):
                            pass
                        else:
                            raise e
        self.assertEqual(len(keys), 0)

=======
>>>>>>> 9edb632d
    def test_register_icclim(self):
        fr = FunctionRegistry()
        self.assertNotIn('icclim_TG', fr)
        register_icclim(fr)
        self.assertIn('icclim_TG', fr)
        self.assertIn('icclim_vDTR', fr)

    @attr('data')
    def test_seasonal_calc_grouping(self):
        """Test seasonal calculation grouping with an ICCLIM function."""

        rd = self.test_data.get_rd('cancm4_tas')
        slc = [None, [0, 600], None, [0, 10], [0, 10]]
        calc_icclim = [{'func': 'icclim_TG', 'name': 'TG'}]
        calc_ocgis = [{'func': 'mean', 'name': 'mean'}]
        cg = [[12, 1, 2], 'unique']
        ops_ocgis = OcgOperations(calc=calc_ocgis, calc_grouping=cg, slice=slc, dataset=rd)
        ret_ocgis = ops_ocgis.execute()
        ops_icclim = OcgOperations(calc=calc_icclim, calc_grouping=cg, slice=slc, dataset=rd)
        ret_icclim = ops_icclim.execute()
        desired = ret_ocgis.get_element(variable_name='mean').get_masked_value()
        actual = ret_icclim.get_element(variable_name='TG').get_masked_value()
        self.assertNumpyAll(desired, actual)


@attr('icclim')
class TestTG10p(TestBase):
    def test_init(self):
        IcclimTG10p()

    @attr('data', 'slow')
    def test_execute(self):
        raise SkipTest('function is very slow with ICCLIM 4.2.5')

        tas = self.test_data.get_rd('cancm4_tas').get()
        tas = tas.get_field_slice({'y': slice(10, 12), 'x': slice(20, 22), 'time': slice(0, 365)})
        tgd = tas.temporal.get_grouping(['month'])
        tg = IcclimTG10p(field=tas, tgd=tgd)
        ret = tg.execute()
        self.assertEqual(ret['icclim_TG10p'].shape, (12, 2, 2))

        # Test with a percentile dictionary.
        field_pd = tas.get_field_slice({'time': slice(0, 800)})
        arr = field_pd['tas'].get_masked_value().squeeze()
        dt_arr = field_pd.temporal.value_datetime
        percentile = 10
        window_width = 5
        pd = tg.get_percentile_dict(arr, dt_arr, percentile, window_width, tas.time.calendar, tas.time.units, )
        tg = IcclimTG10p(field=tas, tgd=tgd, parms={'percentile_dict': pd})
        ret = tg.execute()
        self.assertEqual(ret['icclim_TG10p'].shape, (12, 2, 2))

    @attr('data', 'slow')
    def test_large_array_compute_local(self):
        """Test tiling works for percentile-based indice on a local dataset."""

        raise SkipTest('function is very slow with ICCLIM 4.2.5')

        calc = [{'func': 'icclim_TG10p', 'name': 'itg'}]
        calc_grouping = ['month']
        rd = self.test_data.get_rd('cancm4_tas')
        ops = ocgis.OcgOperations(dataset=rd, calc=calc, calc_grouping=calc_grouping, output_format='nc',
                                  geom='state_boundaries',
                                  select_ugid=[24])
        ret = compute(ops, 5, verbose=False)

        with nc_scope(ret) as ds:
            self.assertAlmostEqual(ds.variables['itg'][:].sum(), 2121.0, 6)


@attr('icclim')
class TestDTR(TestBase):
    @attr('data')
    def test_calculate(self):
        tasmin = self.test_data.get_rd('cancm4_tasmin_2001')
        tasmax = self.test_data.get_rd('cancm4_tasmax_2001')
        field = tasmin.get()
        field_tasmax = tasmax.get()
        variable_to_add = field_tasmax['tasmax']
        with orphaned(variable_to_add):
            field.add_variable(variable_to_add, is_data=True)
        field = field.get_field_slice({'time': slice(0, 600), 'y': slice(25, 50), 'x': slice(25, 50)})
        tgd = field.temporal.get_grouping(['month'])
        dtr = IcclimDTR(field=field, tgd=tgd)
        ret = dtr.execute()
        self.assertEqual(ret['icclim_DTR'].get_value().shape, (12, 25, 25))

    @attr('data')
    def test_bad_keyword_mapping(self):
        tasmin = self.test_data.get_rd('cancm4_tasmin_2001')
        tas = self.test_data.get_rd('cancm4_tas')
        rds = [tasmin, tas]
        calc = [{'func': 'icclim_DTR', 'name': 'DTR', 'kwds': {'tas': 'tasmin', 'tasmax': 'tasmax'}}]
        with self.assertRaises(DefinitionValidationError):
            ocgis.OcgOperations(dataset=rds, calc=calc, calc_grouping=['month'],
                                output_format='nc')

        calc = [{'func': 'icclim_DTR', 'name': 'DTR'}]
        with self.assertRaises(DefinitionValidationError):
            ocgis.OcgOperations(dataset=rds, calc=calc, calc_grouping=['month'],
                                output_format='nc')

    @attr('data')
    def test_calculation_operations(self):
        # note the kwds must contain a map of the required variables to their associated aliases.
        calc = [{'func': 'icclim_DTR', 'name': 'DTR', 'kwds': {'tasmin': 'tasmin', 'tasmax': 'tasmax'}}]
        tasmin = self.test_data.get_rd('cancm4_tasmin_2001')
        tasmin.time_region = {'year': [2002]}
        tasmax = self.test_data.get_rd('cancm4_tasmax_2001')
        tasmax.time_region = {'year': [2002]}
        rds = [tasmin, tasmax]
        ops = ocgis.OcgOperations(dataset=rds, calc=calc, calc_grouping=['month'], output_format='nc')
        ops.execute()


@attr('icclim')
class TestETR(TestBase):
    @attr('data')
    def test_calculate(self):
        tasmin = self.test_data.get_rd('cancm4_tasmin_2001')
        tasmax = self.test_data.get_rd('cancm4_tasmax_2001')
        field = tasmin.get()
        field_tasmax = tasmax.get()
        with orphaned(field_tasmax['tasmax']):
            field.add_variable(field_tasmax['tasmax'], is_data=True)
        field = field.get_field_slice({'time': slice(0, 600), 'y': slice(25, 50), 'x': slice(25, 50)})
        tgd = field.temporal.get_grouping(['month'])
        dtr = IcclimETR(field=field, tgd=tgd)
        ret = dtr.execute()
        self.assertEqual(ret['icclim_ETR'].get_value().shape, (12, 25, 25))

    @attr('data')
    def test_calculate_rotated_pole(self):
        tasmin_fake = self.test_data.get_rd('rotated_pole_ichec')
        tasmin_fake.rename_variable = 'tasmin'
        tasmax_fake = deepcopy(tasmin_fake)
        tasmax_fake.rename_variable = 'tasmax'
        rds = [tasmin_fake, tasmax_fake]
        for rd in rds:
            rd.time_region = {'year': [1973]}
        calc_ETR = [{'func': 'icclim_ETR', 'name': 'ETR', 'kwds': {'tasmin': 'tasmin', 'tasmax': 'tasmax'}}]
        ops = ocgis.OcgOperations(dataset=[tasmin_fake, tasmax_fake],
                                  calc=calc_ETR,
                                  calc_grouping=['year', 'month'],
                                  prefix='ETR_ocgis_icclim',
                                  output_format='nc',
                                  add_auxiliary_files=False)
        with nc_scope(ops.execute()) as ds:
            self.assertEqual(ds.variables['ETR'][:].shape, (12, 103, 106))


@attr('icclim')
class TestTx(TestBase):
    @attr('data')
    def test_calculate_operations(self):
        rd = self.test_data.get_rd('cancm4_tas')
        slc = [None, None, None, [0, 10], [0, 10]]
        calc_icclim = [{'func': 'icclim_TG', 'name': 'TG'}]
        calc_ocgis = [{'func': 'mean', 'name': 'mean'}]
        _calc_grouping = [['month'], ['month', 'year']]
        for cg in _calc_grouping:
            ops_ocgis = OcgOperations(calc=calc_ocgis, calc_grouping=cg, slice=slc, dataset=rd)
            ret_ocgis = ops_ocgis.execute()
            ops_icclim = OcgOperations(calc=calc_icclim, calc_grouping=cg, slice=slc, dataset=rd)
            ret_icclim = ops_icclim.execute()
            desired = ret_ocgis.get_element(variable_name='mean').get_masked_value()
            actual = ret_icclim.get_element(variable_name='TG').get_masked_value()
            self.assertNumpyAll(desired, actual)

    @attr('data')
    def test_calculation_operations_to_nc(self):
        rd = self.test_data.get_rd('cancm4_tas')
        slc = [None, None, None, [0, 10], [0, 10]]
        ops_ocgis = OcgOperations(calc=[{'func': 'icclim_TG', 'name': 'TG'}],
                                  calc_grouping=['month'],
                                  slice=slc,
                                  dataset=rd,
                                  output_format='nc')
        ret = ops_ocgis.execute()
        with nc_scope(ret) as ds:
            self.assertIn('Calculation of TG indice (monthly climatology)', ds.history)
            self.assertEqual(ds.title, 'ECA temperature indice TG')
            var = ds.variables['TG']
            # check the JSON serialization
            actual = '{"institution": "CCCma (Canadian Centre for Climate Modelling and Analysis, Victoria, BC, Canada)", "institute_id": "CCCma", "experiment_id": "decadal2000", "source": "CanCM4 2010 atmosphere: CanAM4 (AGCM15i, T63L35) ocean: CanOM4 (OGCM4.0, 256x192L40) sea ice: CanSIM1 (Cavitating Fluid, T63 Gaussian Grid) land: CLASS2.7", "model_id": "CanCM4", "forcing": "GHG,Oz,SA,BC,OC,LU,Sl,Vl (GHG includes CO2,CH4,N2O,CFC11,effective CFC12)", "parent_experiment_id": "N/A", "parent_experiment_rip": "N/A", "branch_time": 0.0, "contact": "cccma_info@ec.gc.ca", "references": "http://www.cccma.ec.gc.ca/models", "initialization_method": 1, "physics_version": 1, "tracking_id": "fac7bd83-dd7a-425b-b4dc-b5ab2e915939", "branch_time_YMDH": "2001:01:01:00", "CCCma_runid": "DHFP1B_E002_I2001_M01", "CCCma_parent_runid": "DHFP1_E002", "CCCma_data_licence": "1) GRANT OF LICENCE - The Government of Canada (Environment Canada) is the \\nowner of all intellectual property rights (including copyright) that may exist in this Data \\nproduct. You (as \\"The Licensee\\") are hereby granted a non-exclusive, non-assignable, \\nnon-transferable unrestricted licence to use this data product for any purpose including \\nthe right to share these data with others and to make value-added and derivative \\nproducts from it. This licence is not a sale of any or all of the owner\'s rights.\\n2) NO WARRANTY - This Data product is provided \\"as-is\\"; it has not been designed or \\nprepared to meet the Licensee\'s particular requirements. Environment Canada makes no \\nwarranty, either express or implied, including but not limited to, warranties of \\nmerchantability and fitness for a particular purpose. In no event will Environment Canada \\nbe liable for any indirect, special, consequential or other damages attributed to the \\nLicensee\'s use of the Data product.", "product": "output", "experiment": "10- or 30-year run initialized in year 2000", "frequency": "day", "creation_date": "2011-05-08T01:01:51Z", "history": "2011-05-08T01:01:51Z CMOR rewrote data to comply with CF standards and CMIP5 requirements.", "Conventions": "CF-1.4", "project_id": "CMIP5", "table_id": "Table day (28 March 2011) f9d6cfec5981bb8be1801b35a81002f0", "title": "CanCM4 model output prepared for CMIP5 10- or 30-year run initialized in year 2000", "parent_experiment": "N/A", "modeling_realm": "atmos", "realization": 2, "cmor_version": "2.5.4"}'
            self.assertEqual(ds.__dict__[AbstractIcclimFunction._global_attribute_source_name], actual)
            # load the original source attributes from the JSON string
            json.loads(ds.__dict__[AbstractIcclimFunction._global_attribute_source_name])
            actual = {'units': 'K', 'grid_mapping': 'latitude_longitude',
                      'standard_name': AbstractIcclimFunction.standard_name,
                      'long_name': 'Mean of daily mean temperature'}
            self.assertEqual(dict(var.__dict__), actual)

    @attr('data')
    def test_calculate(self):
        rd = self.test_data.get_rd('cancm4_tas')
        field = rd.get()
        field = field.get_field_slice({'y': slice(0, 10), 'x': slice(0, 10)})
        klasses = [IcclimTG, IcclimTN, IcclimTX]
        for klass in klasses:
            for calc_grouping in [['month'], ['month', 'year']]:
                tgd = field.temporal.get_grouping(calc_grouping)
                itg = klass(field=field, tgd=tgd)
                ret_icclim = itg.execute()
                mean = Mean(field=field, tgd=tgd)
                ret_ocgis = mean.execute()
                self.assertNumpyAll(ret_icclim[klass.key].get_value(), ret_ocgis['mean'].get_value())


@attr('icclim')
class TestSU(TestBase):
    @attr('data')
    def test_calculate(self):
        rd = self.test_data.get_rd('cancm4_tasmax_2011')
        field = rd.get()
        field = field.get_field_slice({'y': slice(0, 10), 'x': slice(0, 10)})
        for calc_grouping in [['month'], ['month', 'year']]:
            tgd = field.temporal.get_grouping(calc_grouping)
            itg = IcclimSU(field=field, tgd=tgd)
            ret_icclim = itg.execute()
            threshold = Threshold(field=field, tgd=tgd, parms={'threshold': 298.15, 'operation': 'gt'})
            ret_ocgis = threshold.execute()
            self.assertNumpyAll(ret_icclim['icclim_SU'].get_value(), ret_ocgis['threshold'].get_value())

    @attr('data')
    def test_calculation_operations_bad_units(self):
        rd = self.test_data.get_rd('daymet_tmax')
        calc_icclim = [{'func': 'icclim_SU', 'name': 'SU'}]
        ops_icclim = OcgOperations(calc=calc_icclim, calc_grouping=['month', 'year'], dataset=rd)
        with self.assertRaises(UnitsValidationError):
            ops_icclim.execute()

    @attr('data')
    def test_calculation_operations_to_nc(self):
        rd = self.test_data.get_rd('cancm4_tasmax_2011')
        slc = [None, None, None, [0, 10], [0, 10]]
        ops_ocgis = OcgOperations(calc=[{'func': 'icclim_SU', 'name': 'SU'}], calc_grouping=['month'], slice=slc,
                                  dataset=rd, output_format='nc')
        ret = ops_ocgis.execute()
        with nc_scope(ret) as ds:
            to_test = deepcopy(ds.__dict__)
            history = to_test.pop('history')
            self.assertEqual(history[111:187],
                             ' Calculation of SU indice (monthly climatology) from 2011-1-1 to 2020-12-31.')
<<<<<<< HEAD
            actual = OrderedDict([(u'source_data_global_attributes',
                                   u'{"institution": "CCCma (Canadian Centre for Climate Modelling and Analysis, Victoria, BC, Canada)", "institute_id": "CCCma", "experiment_id": "decadal2010", "source": "CanCM4 2010 atmosphere: CanAM4 (AGCM15i, T63L35) ocean: CanOM4 (OGCM4.0, 256x192L40) sea ice: CanSIM1 (Cavitating Fluid, T63 Gaussian Grid) land: CLASS2.7", "model_id": "CanCM4", "forcing": "GHG,Oz,SA,BC,OC,LU,Sl,Vl (GHG includes CO2,CH4,N2O,CFC11,effective CFC12)", "parent_experiment_id": "N/A", "parent_experiment_rip": "N/A", "branch_time": 0.0, "contact": "cccma_info@ec.gc.ca", "references": "http://www.cccma.ec.gc.ca/models", "initialization_method": 1, "physics_version": 1, "tracking_id": "64384802-3f0f-4ab4-b569-697bd5430854", "branch_time_YMDH": "2011:01:01:00", "CCCma_runid": "DHFP1B_E002_I2011_M01", "CCCma_parent_runid": "DHFP1_E002", "CCCma_data_licence": "1) GRANT OF LICENCE - The Government of Canada (Environment Canada) is the \\nowner of all intellectual property rights (including copyright) that may exist in this Data \\nproduct. You (as \\"The Licensee\\") are hereby granted a non-exclusive, non-assignable, \\nnon-transferable unrestricted licence to use this data product for any purpose including \\nthe right to share these data with others and to make value-added and derivative \\nproducts from it. This licence is not a sale of any or all of the owner\'s rights.\\n2) NO WARRANTY - This Data product is provided \\"as-is\\"; it has not been designed or \\nprepared to meet the Licensee\'s particular requirements. Environment Canada makes no \\nwarranty, either express or implied, including but not limited to, warranties of \\nmerchantability and fitness for a particular purpose. In no event will Environment Canada \\nbe liable for any indirect, special, consequential or other damages attributed to the \\nLicensee\'s use of the Data product.", "product": "output", "experiment": "10- or 30-year run initialized in year 2010", "frequency": "day", "creation_date": "2012-03-28T15:32:08Z", "history": "2012-03-28T15:32:08Z CMOR rewrote data to comply with CF standards and CMIP5 requirements.", "Conventions": "CF-1.4", "project_id": "CMIP5", "table_id": "Table day (28 March 2011) f9d6cfec5981bb8be1801b35a81002f0", "title": "CanCM4 model output prepared for CMIP5 10- or 30-year run initialized in year 2010", "parent_experiment": "N/A", "modeling_realm": "atmos", "realization": 2, "cmor_version": "2.8.0"}'),
                                  (u'title', u'ECA heat indice SU'), (
                                      u'references',
                                      u'ATBD of the ECA indices calculation (http://eca.knmi.nl/documents/atbd.pdf)'),
                                  (u'institution', u'Climate impact portal (http://climate4impact.eu)'),
                                  (u'comment', u' ')])
=======
            actual = OrderedDict([('source_data_global_attributes',
                                   '{"institution": "CCCma (Canadian Centre for Climate Modelling and Analysis, Victoria, BC, Canada)", "institute_id": "CCCma", "experiment_id": "decadal2010", "source": "CanCM4 2010 atmosphere: CanAM4 (AGCM15i, T63L35) ocean: CanOM4 (OGCM4.0, 256x192L40) sea ice: CanSIM1 (Cavitating Fluid, T63 Gaussian Grid) land: CLASS2.7", "model_id": "CanCM4", "forcing": "GHG,Oz,SA,BC,OC,LU,Sl,Vl (GHG includes CO2,CH4,N2O,CFC11,effective CFC12)", "parent_experiment_id": "N/A", "parent_experiment_rip": "N/A", "branch_time": 0.0, "contact": "cccma_info@ec.gc.ca", "references": "http://www.cccma.ec.gc.ca/models", "initialization_method": 1, "physics_version": 1, "tracking_id": "64384802-3f0f-4ab4-b569-697bd5430854", "branch_time_YMDH": "2011:01:01:00", "CCCma_runid": "DHFP1B_E002_I2011_M01", "CCCma_parent_runid": "DHFP1_E002", "CCCma_data_licence": "1) GRANT OF LICENCE - The Government of Canada (Environment Canada) is the \\nowner of all intellectual property rights (including copyright) that may exist in this Data \\nproduct. You (as \\"The Licensee\\") are hereby granted a non-exclusive, non-assignable, \\nnon-transferable unrestricted licence to use this data product for any purpose including \\nthe right to share these data with others and to make value-added and derivative \\nproducts from it. This licence is not a sale of any or all of the owner\'s rights.\\n2) NO WARRANTY - This Data product is provided \\"as-is\\"; it has not been designed or \\nprepared to meet the Licensee\'s particular requirements. Environment Canada makes no \\nwarranty, either express or implied, including but not limited to, warranties of \\nmerchantability and fitness for a particular purpose. In no event will Environment Canada \\nbe liable for any indirect, special, consequential or other damages attributed to the \\nLicensee\'s use of the Data product.", "product": "output", "experiment": "10- or 30-year run initialized in year 2010", "frequency": "day", "creation_date": "2012-03-28T15:32:08Z", "history": "2012-03-28T15:32:08Z CMOR rewrote data to comply with CF standards and CMIP5 requirements.", "Conventions": "CF-1.4", "project_id": "CMIP5", "table_id": "Table day (28 March 2011) f9d6cfec5981bb8be1801b35a81002f0", "title": "CanCM4 model output prepared for CMIP5 10- or 30-year run initialized in year 2010", "parent_experiment": "N/A", "modeling_realm": "atmos", "realization": 2, "cmor_version": "2.8.0"}'),
                                  ('title', 'ECA heat indice SU'), (
                                      'references',
                                      'ATBD of the ECA indices calculation (http://eca.knmi.nl/documents/atbd.pdf)'),
                                  ('institution', 'Climate impact portal (http://climate4impact.eu)'),
                                  ('comment', ' ')])
>>>>>>> 9edb632d
            self.assertDictEqual(to_test, actual)
            var = ds.variables['SU']
            to_test = dict(var.__dict__)
            self.assertEqual(to_test, {'units': 'days',
                                       'standard_name': AbstractIcclimFunction.standard_name,
                                       'long_name': 'Summer days (number of days where daily maximum temperature > 25 degrees)',
                                       'grid_mapping': 'latitude_longitude'})<|MERGE_RESOLUTION|>--- conflicted
+++ resolved
@@ -3,11 +3,6 @@
 from copy import deepcopy
 from datetime import datetime
 from unittest import SkipTest
-<<<<<<< HEAD
-
-import numpy as np
-=======
->>>>>>> 9edb632d
 
 import ocgis
 from ocgis import TemporalVariable, env
@@ -105,56 +100,6 @@
         self.assertEqual(len(calc.value), 1)
         self.assertEqual(calc.value[0]['ref'], IcclimTG)
 
-<<<<<<< HEAD
-    @attr('slow')
-    def test_icclim_combinatorial(self):
-        raise SkipTest('development only')
-        shapes = ([('month',), 12], [('month', 'year'), 24], [('year',), 2])
-        ocgis.env.OVERWRITE = True
-        keys = set(library_icclim._icclim_function_map.keys())
-        for klass in [AbstractIcclimUnivariateSetFunction, AbstractIcclimMultivariateFunction]:
-            for subclass in itersubclasses(klass):
-
-                if subclass.__name__.startswith('Abstract'):
-                    continue
-
-                keys.remove(subclass.key)
-
-                for cg in CalcGrouping.iter_possible():
-                    calc = [{'func': subclass.key, 'name': subclass.key.split('_')[1]}]
-                    if klass == AbstractIcclimUnivariateSetFunction:
-                        rd = self.test_data.get_rd('cancm4_tas')
-                        rd.time_region = {'year': [2001, 2002]}
-                        calc = [{'func': subclass.key, 'name': subclass.key.split('_')[1]}]
-                    else:
-                        tasmin = self.test_data.get_rd('cancm4_tasmin_2001')
-                        tasmax = self.test_data.get_rd('cancm4_tasmax_2001')
-                        rd = [tasmin, tasmax]
-                        for r in rd:
-                            r.time_region = {'year': [2001, 2002]}
-                        kwds = {'tasmin': 'tasmin', 'tasmax': 'tasmax'}
-                        calc[0].update({'kwds': kwds})
-                    try:
-                        ops = ocgis.OcgOperations(dataset=rd, output_format='nc', calc=calc, calc_grouping=cg,
-                                                  geom=[35.39, 45.62, 42.54, 52.30])
-                        ret = ops.execute()
-                        to_test = None
-                        for shape in shapes:
-                            if shape[0] == cg:
-                                to_test = shape[1]
-                        with nc_scope(ret) as ds:
-                            var = ds.variables[calc[0]['name']]
-                            if to_test is not None:
-                                self.assertEqual(var.shape, (to_test, 3, 3))
-                    except DefinitionValidationError as e:
-                        if e.message.startswith(strings.S4):
-                            pass
-                        else:
-                            raise e
-        self.assertEqual(len(keys), 0)
-
-=======
->>>>>>> 9edb632d
     def test_register_icclim(self):
         fr = FunctionRegistry()
         self.assertNotIn('icclim_TG', fr)
@@ -399,15 +344,6 @@
             history = to_test.pop('history')
             self.assertEqual(history[111:187],
                              ' Calculation of SU indice (monthly climatology) from 2011-1-1 to 2020-12-31.')
-<<<<<<< HEAD
-            actual = OrderedDict([(u'source_data_global_attributes',
-                                   u'{"institution": "CCCma (Canadian Centre for Climate Modelling and Analysis, Victoria, BC, Canada)", "institute_id": "CCCma", "experiment_id": "decadal2010", "source": "CanCM4 2010 atmosphere: CanAM4 (AGCM15i, T63L35) ocean: CanOM4 (OGCM4.0, 256x192L40) sea ice: CanSIM1 (Cavitating Fluid, T63 Gaussian Grid) land: CLASS2.7", "model_id": "CanCM4", "forcing": "GHG,Oz,SA,BC,OC,LU,Sl,Vl (GHG includes CO2,CH4,N2O,CFC11,effective CFC12)", "parent_experiment_id": "N/A", "parent_experiment_rip": "N/A", "branch_time": 0.0, "contact": "cccma_info@ec.gc.ca", "references": "http://www.cccma.ec.gc.ca/models", "initialization_method": 1, "physics_version": 1, "tracking_id": "64384802-3f0f-4ab4-b569-697bd5430854", "branch_time_YMDH": "2011:01:01:00", "CCCma_runid": "DHFP1B_E002_I2011_M01", "CCCma_parent_runid": "DHFP1_E002", "CCCma_data_licence": "1) GRANT OF LICENCE - The Government of Canada (Environment Canada) is the \\nowner of all intellectual property rights (including copyright) that may exist in this Data \\nproduct. You (as \\"The Licensee\\") are hereby granted a non-exclusive, non-assignable, \\nnon-transferable unrestricted licence to use this data product for any purpose including \\nthe right to share these data with others and to make value-added and derivative \\nproducts from it. This licence is not a sale of any or all of the owner\'s rights.\\n2) NO WARRANTY - This Data product is provided \\"as-is\\"; it has not been designed or \\nprepared to meet the Licensee\'s particular requirements. Environment Canada makes no \\nwarranty, either express or implied, including but not limited to, warranties of \\nmerchantability and fitness for a particular purpose. In no event will Environment Canada \\nbe liable for any indirect, special, consequential or other damages attributed to the \\nLicensee\'s use of the Data product.", "product": "output", "experiment": "10- or 30-year run initialized in year 2010", "frequency": "day", "creation_date": "2012-03-28T15:32:08Z", "history": "2012-03-28T15:32:08Z CMOR rewrote data to comply with CF standards and CMIP5 requirements.", "Conventions": "CF-1.4", "project_id": "CMIP5", "table_id": "Table day (28 March 2011) f9d6cfec5981bb8be1801b35a81002f0", "title": "CanCM4 model output prepared for CMIP5 10- or 30-year run initialized in year 2010", "parent_experiment": "N/A", "modeling_realm": "atmos", "realization": 2, "cmor_version": "2.8.0"}'),
-                                  (u'title', u'ECA heat indice SU'), (
-                                      u'references',
-                                      u'ATBD of the ECA indices calculation (http://eca.knmi.nl/documents/atbd.pdf)'),
-                                  (u'institution', u'Climate impact portal (http://climate4impact.eu)'),
-                                  (u'comment', u' ')])
-=======
             actual = OrderedDict([('source_data_global_attributes',
                                    '{"institution": "CCCma (Canadian Centre for Climate Modelling and Analysis, Victoria, BC, Canada)", "institute_id": "CCCma", "experiment_id": "decadal2010", "source": "CanCM4 2010 atmosphere: CanAM4 (AGCM15i, T63L35) ocean: CanOM4 (OGCM4.0, 256x192L40) sea ice: CanSIM1 (Cavitating Fluid, T63 Gaussian Grid) land: CLASS2.7", "model_id": "CanCM4", "forcing": "GHG,Oz,SA,BC,OC,LU,Sl,Vl (GHG includes CO2,CH4,N2O,CFC11,effective CFC12)", "parent_experiment_id": "N/A", "parent_experiment_rip": "N/A", "branch_time": 0.0, "contact": "cccma_info@ec.gc.ca", "references": "http://www.cccma.ec.gc.ca/models", "initialization_method": 1, "physics_version": 1, "tracking_id": "64384802-3f0f-4ab4-b569-697bd5430854", "branch_time_YMDH": "2011:01:01:00", "CCCma_runid": "DHFP1B_E002_I2011_M01", "CCCma_parent_runid": "DHFP1_E002", "CCCma_data_licence": "1) GRANT OF LICENCE - The Government of Canada (Environment Canada) is the \\nowner of all intellectual property rights (including copyright) that may exist in this Data \\nproduct. You (as \\"The Licensee\\") are hereby granted a non-exclusive, non-assignable, \\nnon-transferable unrestricted licence to use this data product for any purpose including \\nthe right to share these data with others and to make value-added and derivative \\nproducts from it. This licence is not a sale of any or all of the owner\'s rights.\\n2) NO WARRANTY - This Data product is provided \\"as-is\\"; it has not been designed or \\nprepared to meet the Licensee\'s particular requirements. Environment Canada makes no \\nwarranty, either express or implied, including but not limited to, warranties of \\nmerchantability and fitness for a particular purpose. In no event will Environment Canada \\nbe liable for any indirect, special, consequential or other damages attributed to the \\nLicensee\'s use of the Data product.", "product": "output", "experiment": "10- or 30-year run initialized in year 2010", "frequency": "day", "creation_date": "2012-03-28T15:32:08Z", "history": "2012-03-28T15:32:08Z CMOR rewrote data to comply with CF standards and CMIP5 requirements.", "Conventions": "CF-1.4", "project_id": "CMIP5", "table_id": "Table day (28 March 2011) f9d6cfec5981bb8be1801b35a81002f0", "title": "CanCM4 model output prepared for CMIP5 10- or 30-year run initialized in year 2010", "parent_experiment": "N/A", "modeling_realm": "atmos", "realization": 2, "cmor_version": "2.8.0"}'),
                                   ('title', 'ECA heat indice SU'), (
@@ -415,7 +351,6 @@
                                       'ATBD of the ECA indices calculation (http://eca.knmi.nl/documents/atbd.pdf)'),
                                   ('institution', 'Climate impact portal (http://climate4impact.eu)'),
                                   ('comment', ' ')])
->>>>>>> 9edb632d
             self.assertDictEqual(to_test, actual)
             var = ds.variables['SU']
             to_test = dict(var.__dict__)
