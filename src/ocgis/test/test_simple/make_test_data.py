--- conflicted
+++ resolved
@@ -1,16 +1,3 @@
-<<<<<<< HEAD
-import datetime
-import os.path
-from abc import ABCMeta, abstractproperty, abstractmethod
-
-import netCDF4 as nc
-import numpy as np
-from shapely.geometry.point import Point
-
-from ocgis import env
-from ocgis.interface.base.crs import CoordinateReferenceSystem
-from ocgis.util.helpers import iter_array, project_shapely_geometry
-=======
 import abc
 import datetime
 import os.path
@@ -24,16 +11,10 @@
 from ocgis import env
 from ocgis.util.helpers import iter_array, project_shapely_geometry
 from ocgis.variable.crs import CoordinateReferenceSystem
->>>>>>> 9edb632d
 
 
 @six.add_metaclass(abc.ABCMeta)
 class NcFactory(object):
-<<<<<<< HEAD
-    __metaclass__ = ABCMeta
-
-=======
->>>>>>> 9edb632d
     @abstractproperty
     def filename(self): pass
 
@@ -455,11 +436,7 @@
 class SimpleNc(NcFactory):
     @property
     def filename(self):
-<<<<<<< HEAD
-        return ('test_simple_spatial_01.nc')
-=======
         return 'test_simple_spatial_01.nc'
->>>>>>> 9edb632d
 
     def write2(self):
         rootgrp = nc.Dataset(os.path.join(self.outdir, self.filename), 'w', format='NETCDF4')
@@ -572,10 +549,7 @@
         ## fill variables
         times.units = TIME['units']
         times.calendar = TIME['calendar']
-<<<<<<< HEAD
-=======
         times.axis = 'T'
->>>>>>> 9edb632d
         times[:] = nc.date2num(timevec, units=times.units, calendar=times.calendar)
         bounds_times[:] = nc.date2num(timevec_bnds, units=times.units, calendar=times.calendar)
         levels[:] = levelvec
@@ -584,10 +558,7 @@
         cols[:] = col_coords
         cols.axis = 'X'
         rows[:] = row_coords
-<<<<<<< HEAD
-=======
         rows.axis = 'Y'
->>>>>>> 9edb632d
         bounds_col[:, :] = col_bnds
         bounds_row[:, :] = row_bnds
         value[:, :, :, :] = val
@@ -714,10 +685,7 @@
         ## fill variables
         times.units = TIME['units']
         times.calendar = TIME['calendar']
-<<<<<<< HEAD
-=======
         times.axis = 'T'
->>>>>>> 9edb632d
         times[:] = nc.date2num(timevec, units=times.units, calendar=times.calendar)
         bounds_times[:] = nc.date2num(timevec_bnds, units=times.units, calendar=times.calendar)
         levels[:] = levelvec
@@ -726,10 +694,7 @@
         cols[:] = col_coords
         cols.axis = 'X'
         rows[:] = row_coords
-<<<<<<< HEAD
-=======
         rows.axis = 'Y'
->>>>>>> 9edb632d
         #        bounds_col[:,:] = col_bnds
         #        bounds_row[:,:] = row_bnds
         value[:, :, :, :] = val
@@ -843,20 +808,14 @@
         ## fill variables
         times.units = TIME['units']
         times.calendar = TIME['calendar']
-<<<<<<< HEAD
-=======
         times.axis = 'T'
->>>>>>> 9edb632d
         times[:] = nc.date2num(timevec, units=times.units, calendar=times.calendar)
         levels[:] = levelvec
         levels.axis = 'Z'
         cols[:] = col_coords
         cols.axis = 'X'
         rows[:] = row_coords
-<<<<<<< HEAD
-=======
         rows.axis = 'Y'
->>>>>>> 9edb632d
         bounds_col[:, :] = col_bnds
         bounds_row[:, :] = row_bnds
         value[:, :, :, :] = val
@@ -978,10 +937,7 @@
         ## fill variables
         times.units = TIME['units']
         times.calendar = TIME['calendar']
-<<<<<<< HEAD
-=======
         times.axis = 'T'
->>>>>>> 9edb632d
         times[:] = nc.date2num(timevec, units=times.units, calendar=times.calendar)
         bounds_times[:] = nc.date2num(timevec_bnds, units=times.units, calendar=times.calendar)
         levels[:] = levelvec
@@ -990,10 +946,7 @@
         cols[:] = col_coords
         cols.axis = 'X'
         rows[:] = row_coords
-<<<<<<< HEAD
-=======
         rows.axis = 'Y'
->>>>>>> 9edb632d
         bounds_col[:, :] = col_bnds
         bounds_row[:, :] = row_bnds
         value[:, :, :, :] = val
@@ -1114,20 +1067,14 @@
         ## fill variables
         times.units = TIME['units']
         times.calendar = TIME['calendar']
-<<<<<<< HEAD
-=======
         times.axis = 'T'
->>>>>>> 9edb632d
         times[:] = nc.date2num(timevec, units=times.units, calendar=times.calendar)
         levels[:] = levelvec
         levels.axis = 'Z'
         cols[:] = col_coords
         cols.axis = 'X'
         rows[:] = row_coords
-<<<<<<< HEAD
-=======
         rows.axis = 'Y'
->>>>>>> 9edb632d
         bounds_col[:, :] = col_bnds
         bounds_row[:, :] = row_bnds
         value[:, :, :, :] = val
