import copy
import re
from inspect import isgenerator

import six


class Dict(dict):
    """
    Dict is a subclass of dict, which allows you to get AND SET(!!)
    items in the dict using the attribute syntax!

    When you previously had to write:

    my_dict = {'a': {'b': {'c': [1, 2, 3]}}}

    you can now do the same simply by:

    my_Dict = Dict()
    my_Dict.a.b.c = [1, 2, 3]

    Or for instance, if you'd like to add some additional stuff,
    where you'd with the normal dict would write

    my_dict['a']['b']['d'] = [4, 5, 6],

    you may now do the AWESOME

    my_Dict.a.b.d = [4, 5, 6]

    instead. But hey, you can always use the same syntax as a regular dict,
    however, this will not raise TypeErrors or AttributeErrors at any time
    while you try to get an item. A lot like a defaultdict.

    """

    def __init__(self, *args, **kwargs):
        """
        If we're initialized with a dict, make sure we turn all the
        subdicts into Dicts as well.

        """
        for arg in args:
            if not arg:
                continue
            elif isinstance(arg, dict):
                for key, val in list(arg.items()):
                    self[key] = self._hook(val)
            elif isinstance(arg, tuple) and (not isinstance(arg[0], tuple)):
                self[arg[0]] = self._hook(arg[1])
            elif isinstance(arg, (list, tuple)) or isgenerator(arg):
                for key, val in arg:
                    self[key] = self._hook(val)
            else:
                raise TypeError("Dict does not understand "
                                "{0} types".format(type(arg)))

        for key, val in list(kwargs.items()):
            self[key] = val

    def __setattr__(self, name, value):
        """
        setattr is called when the syntax a.b = 2 is used to set a value.

        """
        if hasattr(Dict, name):
            raise AttributeError("'Dict' object attribute "
                                 "'{0}' is read-only".format(name))
        else:
            self[name] = value

    def __setitem__(self, name, value):
        """
        This is called when trying to set a value of the Dict using [].
        E.g. some_instance_of_Dict['b'] = val. If 'val

        """
        super(Dict, self).__setitem__(name, value)

    @classmethod
    def _hook(cls, item):
        """
        Called to ensure that each dict-instance that are being set
        is a addict Dict. Recurses.

        """
        if isinstance(item, dict):
            return cls(item)
        elif isinstance(item, (list, tuple)):
            return type(item)(cls._hook(elem) for elem in item)
        return item

    def __getattr__(self, item):
        return self.__getitem__(item)

    def __getitem__(self, name):
        """
        This is called when the Dict is accessed by []. E.g.
        some_instance_of_Dict['a'];
        If the name is in the dict, we return it. Otherwise we set both
        the attr and item to a new instance of Dict.

        """
        if name not in self:
            self[name] = Dict()
        return super(Dict, self).__getitem__(name)

    def __delattr__(self, name):
        """ Is invoked when del some_addict.b is called. """
        del self[name]

    _re_pattern = re.compile('[a-zA-Z_][a-zA-Z0-9_]*')

    def __dir__(self):
        """
        Return a list of addict object attributes.
        This includes key names of any dict entries, filtered to the subset of
        valid attribute names (e.g. alphanumeric strings beginning with a
        letter or underscore).  Also includes attributes of parent dict class.
        """
        dict_keys = []
        for k in list(self.keys()):
            if isinstance(k, six.string_types):
                m = self._re_pattern.match(k)
                if m:
                    dict_keys.append(m.string)

        obj_attrs = list(dir(Dict))

        return dict_keys + obj_attrs

    def _ipython_display_(self):
<<<<<<< HEAD
        print(str(self))  # pragma: no cover
=======
        print((str(self)))  # pragma: no cover
>>>>>>> 9edb632d

    def _repr_html_(self):
        return str(self)

    def prune(self, prune_zero=False, prune_empty_list=True):
        """
        Removes all empty Dicts and falsy stuff inside the Dict.
        E.g
        >>> a = Dict()
        >>> a.b.c.d
        {}
        >>> a.a = 2
        >>> a
        {'a': 2, 'b': {'c': {'d': {}}}}
        >>> a.prune()
        >>> a
        {'a': 2}

        Set prune_zero=True to remove 0 values
        E.g
        >>> a = Dict()
        >>> a.b.c.d = 0
        >>> a.prune(prune_zero=True)
        >>> a
        {}

        Set prune_empty_list=False to have them persist
        E.g
        >>> a = Dict({'a': []})
        >>> a.prune()
        >>> a
        {}
        >>> a = Dict({'a': []})
        >>> a.prune(prune_empty_list=False)
        >>> a
        {'a': []}
        """
        for key, val in list(self.items()):
            if ((not val) and ((val != 0) or prune_zero) and
                    not isinstance(val, list)):
                del self[key]
            elif isinstance(val, Dict):
                val.prune(prune_zero, prune_empty_list)
                if not val:
                    del self[key]
            elif isinstance(val, (list, tuple)):
                new_iter = self._prune_iter(val, prune_zero, prune_empty_list)
                if (not new_iter) and prune_empty_list:
                    del self[key]
                else:
                    if isinstance(val, tuple):
                        new_iter = tuple(new_iter)
                    self[key] = new_iter

    @classmethod
    def _prune_iter(cls, some_iter, prune_zero=False, prune_empty_list=True):

        new_iter = []
        for item in some_iter:
            if item == 0 and prune_zero:
                continue
            elif isinstance(item, Dict):
                item.prune(prune_zero, prune_empty_list)
                if item:
                    new_iter.append(item)
            elif isinstance(item, (list, tuple)):
                new_item = type(item)(
                    cls._prune_iter(item, prune_zero, prune_empty_list))
                if new_item or not prune_empty_list:
                    new_iter.append(new_item)
            else:
                new_iter.append(item)
        return new_iter

    def to_dict(self):
<<<<<<< HEAD
        """
        Recursively turn your addict Dicts into dicts.
 
        """
        base = dict()
        for key, value in self.items():
=======
        """ Recursively turn your addict Dicts into dicts. """
        base = {}
        for key, value in list(self.items()):
>>>>>>> 9edb632d
            if isinstance(value, type(self)):
                base[key] = value.to_dict()
            elif isinstance(value, (list, tuple)):
                base[key] = type(value)(
                    item.to_dict() if isinstance(item, type(self)) else
                    item for item in value)
            else:
                base[key] = value
<<<<<<< HEAD
        return base
=======
        return base

    def copy(self):
        """
        Return a disconnected deep copy of self. Children of type Dict, list
        and tuple are copied recursively while values that are instances of
        other mutable objects are not copied.

        """
        return Dict(self.to_dict())

    def __deepcopy__(self, memo):
        """ Return a disconnected deep copy of self. """

        y = self.__class__()
        memo[id(self)] = y
        for key, value in list(self.items()):
            y[copy.deepcopy(key, memo)] = copy.deepcopy(value, memo)
        return y

    def update(self, d):
        """ Recursively merge d into self. """

        for k, v in list(d.items()):
            if ((k not in self) or
                    (not isinstance(self[k], dict)) or
                    (not isinstance(v, dict))):
                self[k] = v
            else:
                self[k].update(v)

    def __getnewargs__(self):
        return tuple(self.items())

    def __getstate__(self):
        return self

    def __setstate__(self, state):
        self.update(state)
>>>>>>> 9edb632d
<|MERGE_RESOLUTION|>--- conflicted
+++ resolved
@@ -130,11 +130,7 @@
         return dict_keys + obj_attrs
 
     def _ipython_display_(self):
-<<<<<<< HEAD
-        print(str(self))  # pragma: no cover
-=======
         print((str(self)))  # pragma: no cover
->>>>>>> 9edb632d
 
     def _repr_html_(self):
         return str(self)
@@ -210,18 +206,9 @@
         return new_iter
 
     def to_dict(self):
-<<<<<<< HEAD
-        """
-        Recursively turn your addict Dicts into dicts.
- 
-        """
-        base = dict()
-        for key, value in self.items():
-=======
         """ Recursively turn your addict Dicts into dicts. """
         base = {}
         for key, value in list(self.items()):
->>>>>>> 9edb632d
             if isinstance(value, type(self)):
                 base[key] = value.to_dict()
             elif isinstance(value, (list, tuple)):
@@ -230,9 +217,6 @@
                     item for item in value)
             else:
                 base[key] = value
-<<<<<<< HEAD
-        return base
-=======
         return base
 
     def copy(self):
@@ -271,5 +255,4 @@
         return self
 
     def __setstate__(self, state):
-        self.update(state)
->>>>>>> 9edb632d
+        self.update(state)