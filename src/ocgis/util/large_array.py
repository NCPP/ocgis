--- conflicted
+++ resolved
@@ -110,13 +110,6 @@
         # get the shape for the tile schema
         if verbose:
             print('getting tile schema shape inputs...')
-<<<<<<< HEAD
-        # if has_multivariate == False:
-        #            shp_variable = '{0}_{1}'.format(ops.calc[0]['name'],ops.dataset[0].alias)
-        #        else:
-        #            shp_variable = ops.calc[0]['name']
-=======
->>>>>>> 9edb632d
         shp_variable = ops.calc[0]['name']
         template_rd = ocgis.RequestDataset(uri=fill_file, variable=shp_variable)
         template_field = template_rd.get()
