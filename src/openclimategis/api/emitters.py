from django.template.context import RequestContext
from django.template.base import TemplateDoesNotExist
from django.shortcuts import render_to_response
from django.http import HttpResponse
from piston.emitters import Emitter
from util.toshp import OpenClimateShp
from util.helpers import get_temp_path

from util.ncconv.in_memory_oo_multi_core import as_geojson, as_tabular,\
    as_keyTabular

class OpenClimateEmitter(Emitter):
    """
    Superclass for all OpenClimateGIS emitters.
    """
    def render(self,request):
        raise NotImplementedError


class IdentityEmitter(OpenClimateEmitter):
    """
    The standard Django Piston emitter does unnecessary computations when an
    emitter is searching for the raw data from its associated handler.
    """
    
    def construct(self):
        return self.data


class HelloWorldEmitter(OpenClimateEmitter):
    
    def render(self,request):
        names = [n['name'] for n in self.construct()]
        msg = 'Hello, World!! The climate model names are:<br><br>{0}'.format('<br>'.join(names))
        return HttpResponse(msg)


class HTMLEmitter(Emitter):
    """Emits an HTML representation 
    """
    def render(self, request):
        from handlers import ApiHandler
        
        c = RequestContext(request)
        
<<<<<<< HEAD
        if isinstance(self.handler, ApiHandler):
            # return the API HTML page (not based on a data model)

            response = render_to_response(
                template_name='api.html', 
                context_instance=c,
            )
        else:
            if request.url_args.has_key('is_collection'):
                is_collection = request.url_args['is_collection']
            else:
                None
            try:
                # use the HTML template that matches the data model name
                template_name = self.data.model._meta.object_name + '.html'
                response = render_to_response(
                    template_name=template_name, 
                    dictionary={
                        'data': self.construct(), 
                        'is_collection': is_collection,
                    },
                    context_instance=c,
                )
            except TemplateDoesNotExist:
                # render the default HTML response
                response = render_to_response(
                    template_name='default_html_emitter.html',
                    dictionary={
                        'data': self.construct(), 
                        'is_collection': is_collection,
                    },
                    context_instance=c,
                )
=======
        template_name = request.url_args.get('template_name')
        is_collection = request.url_args.get('is_collection')
        
#        if isinstance(self.handler, ApiHandler):
#            data = []
#        else:
        try:
            data = self.construct()
        except:
            data = []
        response = render_to_response(
            template_name=template_name, 
            dictionary={
                'data': data, 
                'is_collection': is_collection,
            },
            context_instance=c,
        )
>>>>>>> 1046e386
        return response
Emitter.register('html', HTMLEmitter, 'text/html; charset=utf-8')


class ShapefileEmitter(IdentityEmitter):
    """
    Emits zipped shapefile (.shz)
    """
    
    def render(self,request):
        elements = self.construct()
        path = get_temp_path(suffix='.shp')
        shp = OpenClimateShp(path,elements)
        shp.write()
        return shp.zip_response()


class KmlEmitter(IdentityEmitter):
    """
    Emits raw KML (.kml)
    """

    def render(self,request):
        pass


class KmzEmitter(KmlEmitter):
    """
    Subclass of KmlEmitter. Emits KML in a zipped format (.kmz)
    """
    
    def render(self,request):
        kml = super(KmzEmitter,self).render()


class GeoJsonEmitter(IdentityEmitter):
    """
    JSON format for geospatial data (.json)
    """
    
    def render(self,request):
        ## return the elements
        elements = self.construct()
        ## conversion
        conv = as_geojson(elements)
        return(conv)


class CsvEmitter(IdentityEmitter):
    """
    Tabular CSV format. (.csv)
    """
    
    def render(self,request):
        elements = self.construct()
        var = request.ocg.simulation_output.netcdf_variable.code
        conv = as_tabular(elements,var)
        return(conv)


class CsvKeyEmitter(IdentityEmitter):
    """
    Tabular CSV format reduced to relational tables. (.csv)
    """
    
    def render(self,request):
        elements = self.construct()
        var = request.ocg.simulation_output.netcdf_variable.code
        conv = as_keyTabular(elements,var)
        print(conv)
        return(conv)


#Emitter.register('helloworld',HelloWorldEmitter,'text/html; charset=utf-8')
Emitter.register('shz',ShapefileEmitter,'application/zip; charset=utf-8')
#Emitter.unregister('json')
Emitter.register('geojson',GeoJsonEmitter,'application/geojson; charset=utf-8')
Emitter.register('csv',CsvEmitter,'text/html; charset=utf-8')
Emitter.register('kcsv',CsvKeyEmitter,'text/html; charset=utf-8')<|MERGE_RESOLUTION|>--- conflicted
+++ resolved
@@ -43,7 +43,6 @@
         
         c = RequestContext(request)
         
-<<<<<<< HEAD
         if isinstance(self.handler, ApiHandler):
             # return the API HTML page (not based on a data model)
 
@@ -77,26 +76,6 @@
                     },
                     context_instance=c,
                 )
-=======
-        template_name = request.url_args.get('template_name')
-        is_collection = request.url_args.get('is_collection')
-        
-#        if isinstance(self.handler, ApiHandler):
-#            data = []
-#        else:
-        try:
-            data = self.construct()
-        except:
-            data = []
-        response = render_to_response(
-            template_name=template_name, 
-            dictionary={
-                'data': data, 
-                'is_collection': is_collection,
-            },
-            context_instance=c,
-        )
->>>>>>> 1046e386
         return response
 Emitter.register('html', HTMLEmitter, 'text/html; charset=utf-8')
 
