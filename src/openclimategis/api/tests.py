--- conflicted
+++ resolved
@@ -24,16 +24,6 @@
         self.assertEqual(NetcdfDataset.objects.count(), 1)
     
     def test_urls(self):
-<<<<<<< HEAD
-        exts = ['csv','kcsv','shz','geojson']
-#        exts = ['shz']
-        drange = '2010-3-1+2010-4-30'
-        polygon = '-96.25+38.7,-95.78+38.1,-95.9+39.1,-96.23+39.8'
-        sops = ['intersects','clip']
-#        sops = ['intersects']
-        aggs = ['true','false']
-#        aggs = ['true']
-=======
         '''tests that data request URLs work
         
         This tests many different combinations of:
@@ -57,7 +47,6 @@
             'true',
             'false',
         ]
->>>>>>> 80eccf23
         cm = 'miroc3.2(medres)'
         scenario = 'sres-a1b'
         archive = 'usgs-cida-maurer'
